import {
  enhance,
  applyAction,
  type MaybePromise,
  type SubmitFunction
} from '$app/forms';
import { beforeNavigate, invalidateAll } from '$app/navigation';
import { page } from '$app/stores';
import type { ActionResult } from '@sveltejs/kit';
import type { Page } from '@sveltejs/kit';
import { isElementInViewport, scrollToAndCenter } from './elements.js';
import {
  derived,
  get,
  writable,
  type Readable,
  type Writable,
  type Updater
} from 'svelte/store';
import { onDestroy, tick } from 'svelte';
import { browser } from '$app/environment';
import {
  SuperFormError,
  type TaintedFields,
  type Validation,
  type ValidationErrors,
  type Validator,
  type Validators,
  type FieldPath,
  type UnwrapEffects,
  type ZodValidation
} from '../index.js';
import type {
  z,
  AnyZodObject,
  ZodEffects,
  ZodArray,
  ZodTypeAny,
  ZodError
} from 'zod';
import { stringify } from 'devalue';
import type { FormFields } from '../index.js';
import {
  mapErrors,
  traversePath,
  findErrors,
  traversePathsAsync,
  comparePaths,
  setPaths,
  pathExists,
  type ZodTypeInfo,
  traversePaths
} from '../entity.js';
import { fieldProxy } from './proxies.js';
import { clone } from '../utils.js';
import { hasEffects, type Entity } from '../schemaEntity.js';
import { unwrapZodType } from '../schemaEntity.js';

enum FetchStatus {
  Idle = 0,
  Submitting = 1,
  Delayed = 2,
  Timeout = 3
}

export {
  jsonProxy,
  intProxy,
  numberProxy,
  booleanProxy,
  dateProxy,
  fieldProxy,
  formFieldProxy,
  stringProxy
} from './proxies.js';

export {
  superValidate,
  superValidateSync,
  actionResult,
  message,
  setMessage,
  setError,
  defaultData
} from '../superValidate.js';

type FormUpdate = (
  result: Exclude<ActionResult, { type: 'error' }>,
  untaint?: boolean
) => Promise<void>;

// eslint-disable-next-line @typescript-eslint/no-explicit-any
export type FormOptions<T extends ZodValidation<AnyZodObject>, M> = Partial<{
  id: string;
  applyAction: boolean;
  invalidateAll: boolean;
  resetForm: boolean | (() => MaybePromise<boolean>);
  scrollToError: 'auto' | 'smooth' | 'off';
  autoFocusOnError: boolean | 'detect';
  errorSelector: string;
  selectErrorText: boolean;
  stickyNavbar: string;
  taintedMessage: string | false | null;
  SPA: true | { failStatus?: number };

  onSubmit: (
    ...params: Parameters<SubmitFunction>
  ) => MaybePromise<unknown | void>;
  onResult: (event: {
    result: ActionResult;
    formEl: HTMLFormElement;
    cancel: () => void;
  }) => MaybePromise<unknown | void>;
  onUpdate: (event: {
    form: Validation<UnwrapEffects<T>, M>;
    formEl: HTMLFormElement;
    cancel: () => void;
  }) => MaybePromise<unknown | void>;
  onUpdated: (event: {
    form: Readonly<Validation<UnwrapEffects<T>, M>>;
  }) => MaybePromise<unknown | void>;
  onError:
    | 'apply'
    | ((event: {
        result: {
          type: 'error';
          status?: number;
          error: App.Error;
        };
        message: Writable<Validation<UnwrapEffects<T>, M>['message']>;
      }) => MaybePromise<unknown | void>);
  dataType: 'form' | 'json';
  jsonChunkSize: number;
  validators:
    | false
    | Validators<UnwrapEffects<T>>
    | T
    | ZodEffects<T>
    | ZodEffects<ZodEffects<T>>
    | ZodEffects<ZodEffects<ZodEffects<T>>>
    | ZodEffects<ZodEffects<ZodEffects<ZodEffects<T>>>>
    | ZodEffects<ZodEffects<ZodEffects<ZodEffects<ZodEffects<T>>>>>;
  validationMethod: 'auto' | 'oninput' | 'onblur' | 'submit-only';
  defaultValidator: 'keep' | 'clear';
  clearOnSubmit: 'errors' | 'message' | 'errors-and-message' | 'none';
  delayMs: number;
  timeoutMs: number;
  multipleSubmits: 'prevent' | 'allow' | 'abort';
  syncFlashMessage?: boolean;
  flashMessage: {
    module: {
      getFlash(page: Readable<Page>): Writable<App.PageData['flash']>;
      updateFlash(
        page: Readable<Page>,
        update?: () => Promise<void>
      ): Promise<void>;
    };
    onError?: (event: {
      result: {
        type: 'error';
        status?: number;
        error: App.Error;
      };
      message: Writable<App.PageData['flash']>;
    }) => MaybePromise<unknown | void>;
    cookiePath?: string;
    cookieName?: string;
  };
  warnings: {
    duplicateId?: boolean;
  };
}>;

const defaultFormOptions = {
  applyAction: true,
  invalidateAll: true,
  resetForm: false,
  autoFocusOnError: 'detect',
  scrollToError: 'smooth',
  errorSelector: '[data-invalid]',
  selectErrorText: false,
  stickyNavbar: undefined,
  taintedMessage:
    'Do you want to leave this page? Changes you made may not be saved.',
  onSubmit: undefined,
  onResult: undefined,
  onUpdate: undefined,
  onUpdated: undefined,
  onError: (event: { result: { error: unknown } }) => {
    console.warn(
      'Unhandled Superform error, use onError event to handle it:',
      event.result.error
    );
  },
  dataType: 'form',
  validators: undefined,
  defaultValidator: 'keep',
  clearOnSubmit: 'errors-and-message',
  delayMs: 500,
  timeoutMs: 8000,
  multipleSubmits: 'prevent',
  validation: undefined,
  SPA: undefined,
  validateMethod: 'auto'
};

// eslint-disable-next-line @typescript-eslint/no-explicit-any
type SuperFormSnapshot<T extends AnyZodObject, M = any> = Validation<
  T,
  M
> & { tainted: TaintedFields<T> | undefined };

type SuperFormEvents<T extends AnyZodObject, M> = Pick<
  FormOptions<T, M>,
  'onError' | 'onResult' | 'onSubmit' | 'onUpdate' | 'onUpdated'
>;

type SuperFormEventList<T extends AnyZodObject, M> = {
  [Property in keyof SuperFormEvents<T, M>]-?: NonNullable<
    SuperFormEvents<T, M>[Property]
  >[];
};

type TaintOption = boolean | 'untaint' | 'untaint-all';

type ValidateOptions<V> = Partial<{
  value: V;
  update: boolean | 'errors' | 'value';
  taint: TaintOption;
  errors: string | string[];
}>;

type Validate<
  T extends AnyZodObject,
  P extends FieldPath<z.infer<T>>, // = FieldPath<z.infer<T>>,
  Path extends keyof z.infer<T> | P // = keyof z.infer<T> | P
> = (
  path: Path,
  opts?: ValidateOptions<unknown>
) => Promise<string[] | undefined>;

// eslint-disable-next-line @typescript-eslint/no-explicit-any
export type SuperForm<T extends ZodValidation<AnyZodObject>, M = any> = {
  form: {
    subscribe: Readable<z.infer<T>>['subscribe'];
    set(
      this: void,
      value: z.infer<T>,
      options?: { taint?: TaintOption }
    ): void;
    update(
      this: void,
      updater: Updater<z.infer<T>>,
      options?: { taint?: TaintOption }
    ): void;
  };
  formId: Writable<string | undefined>;
  errors: Writable<Validation<T, M>['errors']> & {
    clear: () => void;
  };
  constraints: Writable<Validation<T, M>['constraints']>;
  message: Writable<Validation<T, M>['message']>;
  tainted: Writable<TaintedFields<UnwrapEffects<T>> | undefined>;

  valid: Readable<boolean>;
  empty: Readable<boolean>;
  submitting: Readable<boolean>;
  delayed: Readable<boolean>;
  timeout: Readable<boolean>;

  fields: FormFields<UnwrapEffects<T>>;
  firstError: Readable<{ path: string[]; messages: string[] } | null>;
  allErrors: Readable<{ path: string[]; messages: string[] }[]>;

  options: FormOptions<T, M>;

  enhance: (
    el: HTMLFormElement,
    events?: SuperFormEvents<UnwrapEffects<T>, M>
  ) => ReturnType<typeof formEnhance>;

  reset: (options?: { keepMessage: boolean }) => void;

  capture: () => SuperFormSnapshot<UnwrapEffects<T>, M>;
  restore: (snapshot: SuperFormSnapshot<UnwrapEffects<T>, M>) => void;

  validate: Validate<
    UnwrapEffects<T>,
    FieldPath<z.infer<UnwrapEffects<T>>>,
    keyof z.infer<UnwrapEffects<T>> | FieldPath<z.infer<UnwrapEffects<T>>>
  >;
};

/**
 * @deprecated Use SuperForm instead.
 */
// eslint-disable-next-line @typescript-eslint/no-explicit-any
export type EnhancedForm<T extends AnyZodObject, M = any> = SuperForm<T, M>;

/**
 * Initializes a SvelteKit form, for convenient handling of values, errors and sumbitting data.
 * @param {Validation} form Usually data.form from PageData.
 * @param {FormOptions} options Configuration for the form.
 * @returns {SuperForm} An object with properties for the form.
 * @DCI-context
 */
export function superForm<
  T extends ZodValidation<AnyZodObject> = ZodValidation<AnyZodObject>,
  // eslint-disable-next-line @typescript-eslint/no-explicit-any
  M = any
>(
  form:
    | z.infer<UnwrapEffects<T>>
    | Validation<UnwrapEffects<T>, M>
    | null
    | undefined,
  options: FormOptions<UnwrapEffects<T>, M> = {}
): SuperForm<UnwrapEffects<T>, M> {
  type UnwrappedT = UnwrapEffects<T>;

  // Option guards
  {
    options = {
      ...(defaultFormOptions as FormOptions<UnwrappedT, M>),
      ...options
    };

    if (options.SPA && options.validators === undefined) {
      console.warn(
        'No validators set for Superform in SPA mode. Add them to the validators option, or set it to false to disable this warning.'
      );
    }
  }

  let _formId: string | undefined = options.id;

  // Detect if a form is posted without JavaScript.
  const postedForm = get(page).form;
  if (postedForm && typeof postedForm === 'object') {
    for (const superForm of Context_findValidationForms(
      postedForm
    ).reverse()) {
      if (superForm.id === _formId) {
        form = superForm as Validation<T, M>;
        break;
      }
    }
  }

  // Normalize form argument to Validation<T, M>
  if (!form) {
    form = Context_newEmptyForm(); // Takes care of null | undefined | string
  } else if (Context_isValidationObject(form) === false) {
    form = Context_newEmptyForm(form); // Takes care of Partial<z.infer<T>>
  } else {
    if (_formId === undefined) _formId = form.id;
  }

  // Detect if a form is posted without JavaScript.
  const postedForm = get(page).form;
  if (postedForm && typeof postedForm === 'object') {
    for (const superForm of Context_findValidationForms(
      postedForm
    ).reverse()) {
      if (superForm.id === _formId) {
        form = superForm as Validation<T2, M>;
        break;
      }
    }
  }

  const form2 = form as Validation<T, M>;

  // Need to clone the validation data, in case it's used to populate multiple forms.
  const initialForm = clone(form2);

  if (typeof initialForm.valid !== 'boolean') {
    throw new SuperFormError(
      'A non-validation object was passed to superForm. ' +
        "Check what's passed to its first parameter (null/undefined is allowed)."
    );
  }

  // Underlying store for Errors
  const _errors = writable(form2.errors);

  ///// Roles ///////////////////////////////////////////////////////

  const FormId = writable<string | undefined>(_formId);

  const Context = {
    taintedMessage: options.taintedMessage,
    taintedFormState: clone(initialForm.data)
  };

  function Context_randomId(length = 8) {
    return Math.random()
      .toString(36)
      .substring(2, length + 2);
  }

  function Context_setTaintedFormState(data: typeof initialForm.data) {
    Context.taintedFormState = clone(data);
  }

  function Context_newEmptyForm(
    data: Partial<z.infer<T>> = {}
  ): Validation<T, M> {
    return {
      valid: false,
      errors: {},
      data,
      empty: true,
      constraints: {} as Validation<T, M>['constraints']
    };
  }

  function Context_findValidationForms(data: Record<string, unknown>) {
    const forms = Object.values(data).filter(
      (v) => Context_isValidationObject(v) !== false
    ) as Validation<AnyZodObject>[];
    if (forms.length > 1 && options.warnings?.duplicateId !== false) {
      const duplicateId = new Set<string | undefined>();
      for (const form of forms) {
        if (duplicateId.has(form.id)) {
          console.warn(
            `Duplicate form id found: "${form.id}"` +
              '. Multiple forms will receive the same data. Use the id option to differentiate between them, or if this is intended, set warnings.duplicateId option to false to disable this message.'
          );
          break;
        } else {
          duplicateId.add(form.id);
        }
      }
    }
    return forms;
  }

  /**
   * Return false if object isn't a validation object, otherwise the form id,
   * which may be undefined, so a falsy check isn't enough.
   */
  function Context_isValidationObject(
    object: unknown
  ): string | undefined | false {
    if (!object || typeof object !== 'object') return false;

    if (
      !(
        'valid' in object &&
        'empty' in object &&
        typeof object.valid === 'boolean'
      )
    ) {
      return false;
    }

    return 'id' in object && typeof object.id === 'string'
      ? object.id
      : undefined;
  }

  function Context_useEnhanceEnabled() {
    options.taintedMessage = Context.taintedMessage;
    if (_formId === undefined) FormId.set(Context_randomId());
  }

  function Context_newFormStore(data: (typeof form2)['data']) {
    const _formData = writable(data);
    return {
      subscribe: _formData.subscribe,
      set: (
        value: Parameters<typeof _formData.set>[0],
        options: { taint?: TaintOption } = {}
      ) => {
        Tainted_update(
          value,
          Context.taintedFormState,
          options.taint ?? true
        );
        Context.taintedFormState = clone(value);
        return _formData.set(value);
      },
      update: (
        updater: Parameters<typeof _formData.update>[0],
        options: { taint?: TaintOption } = {}
      ) => {
        return _formData.update((value) => {
          const output = updater(value);
          Tainted_update(
            output,
            Context.taintedFormState,
            options.taint ?? true
          );
          Context.taintedFormState = clone(value);
          return output;
        });
      }
    };
  }

  const Unsubscriptions: (() => void)[] = [
    FormId.subscribe((id) => (_formId = id))
  ];

  function Unsubscriptions_add(func: () => void) {
    Unsubscriptions.push(func);
  }

  function Unsubscriptions_unsubscribe() {
    Unsubscriptions.forEach((unsub) => unsub());
  }

  // Stores for the properties of Validation<T, M>
  const Form = Context_newFormStore(form2.data);

  // Check for nested objects, throw if datatype isn't json
  function Form_checkForNestedData(key: string, value: unknown) {
    if (!value || typeof value !== 'object') return;

    if (Array.isArray(value)) {
      if (value.length > 0) Form_checkForNestedData(key, value[0]);
    } else if (!(value instanceof Date)) {
      throw new SuperFormError(
        `Object found in form field "${key}". Set options.dataType = 'json' and use:enhance to use nested data structures.`
      );
    }
  }

  async function Form_updateFromValidation(
    form: Validation<T, M>,
    untaint: boolean
  ) {
    if (
      form.valid &&
      options.resetForm &&
      (options.resetForm === true || (await options.resetForm()))
    ) {
      Form_reset(form.message);
    } else {
      rebind(form, untaint);
    }

    // onUpdated may check stores, so need to wait for them to update.
    if (formEvents.onUpdated.length) {
      await tick();
    }

    // But do not await on onUpdated itself, since we're already finished with the request
    for (const event of formEvents.onUpdated) {
      event({ form });
    }
  }

  function Form_reset(message?: M) {
    rebind(clone(initialForm), true, message);
  }

  const Form_updateFromActionResult: FormUpdate = async (
    result,
    untaint?: boolean
  ) => {
    if (result.type == ('error' as string)) {
      throw new SuperFormError(
        `ActionResult of type "${result.type}" cannot be passed to update function.`
      );
    }

    if (result.type == 'redirect') {
      // All we need to do if redirected is to reset the form.
      // No events should be triggered because technically we're somewhere else.
      if (
        options.resetForm &&
        (options.resetForm === true || (await options.resetForm()))
      ) {
        Form_reset();
      }
      return;
    }

    if (typeof result.data !== 'object') {
      throw new SuperFormError(
        'Non-object validation data returned from ActionResult.'
      );
    }

    const forms = Context_findValidationForms(result.data);
    if (!forms.length) {
      throw new SuperFormError(
        'No form data returned from ActionResult. Make sure you return { form } in the form actions.'
      );
    }

    for (const newForm of forms) {
      if (newForm.id !== _formId) continue;
      await Form_updateFromValidation(
        newForm as Validation<T, M>,
        untaint ?? (result.status >= 200 && result.status < 300)
      );
    }
  };

  const LastChanges = writable<string[][]>([]);
  const Valid = writable(form2.valid);
  const Empty = writable(form2.empty);
  const Message = writable<M | undefined>(form2.message);
  const Constraints = writable(form2.constraints);
<<<<<<< HEAD
=======
  const Meta = writable<Validation<T, M>['meta'] | undefined>(form2.meta);
>>>>>>> d8ab3916

  // eslint-disable-next-line dci-lint/grouped-rolemethods
  const Errors = {
    subscribe: _errors.subscribe,
    set: _errors.set,
    update: _errors.update,
    /**
     * To work with client-side validation, errors cannot be deleted but must
     * be set to undefined, to know where they existed before (tainted+error check in oninput)
     */
    clear: () =>
      clearErrors(_errors, {
        undefinePath: null,
        clearFormLevelErrors: true
      })
  };

  const Tainted = writable<TaintedFields<UnwrappedT> | undefined>();

  function Tainted_data() {
    return get(Tainted);
  }

  function Tainted_isTainted(obj: unknown): boolean {
    if (obj === null)
      throw new SuperFormError('$tainted store contained null');

    if (typeof obj === 'object') {
      for (const obj2 of Object.values(obj)) {
        if (Tainted_isTainted(obj2)) return true;
      }
    }
    return obj === true;
  }

  function Tainted__validate(path: string[], taint: TaintOption) {
    if (
      options.validationMethod == 'onblur' ||
      options.validationMethod == 'submit-only'
    ) {
      return;
    }

    let shouldValidate = options.validationMethod === 'oninput';

    if (!shouldValidate) {
      const errorContent = get(Errors);

      const errorNode = errorContent
        ? pathExists(errorContent, path)
        : undefined;

      // Need a special check here, since if the error has never existed,
      // there won't be a key for the error. But if it existed and was cleared,
      // the key exists with the value undefined.
      const hasError = errorNode && errorNode.key in errorNode.parent;

      shouldValidate = !!hasError;
    }

    if (shouldValidate) {
      validateField(
        path,
        options.validators,
        options.defaultValidator,
        Form,
        Errors,
        Tainted,
        { taint }
      );
    }
  }

  function Tainted_update(
    newObj: unknown,
    compareAgainst: unknown,
    options: TaintOption
  ) {
    if (options === false) {
      return;
    } else if (options === 'untaint-all') {
      Tainted.set(undefined);
      return;
    }

    const paths = comparePaths(newObj, compareAgainst);

    if (options === true) {
      LastChanges.set(paths);
    }

    if (paths.length) {
      Tainted.update((tainted) => {
        //console.log('Update tainted:', paths, newObj, compareAgainst);
        if (!tainted) tainted = {};
        setPaths(tainted, paths, options === true ? true : undefined);
        return tainted;
      });

      for (const path of paths) {
        //console.log('🚀 ~ file: index.ts:681 ~ path:', path);
        Tainted__validate(path, options);
      }
    }
  }

  function Tainted_clear() {
    Tainted.set(undefined);
  }

  function Tainted_set(
    tainted: TaintedFields<UnwrapEffects<T>> | undefined,
    newData: z.TypeOf<UnwrapEffects<T>>
  ) {
    Tainted.set(tainted);
    Context_setTaintedFormState(newData);
  }

  // Timers
  const Submitting = writable(false);
  const Delayed = writable(false);
  const Timeout = writable(false);

  // Utilities
  const AllErrors = derived(Errors, ($errors) => {
    if (!$errors) return [];
    return findErrors($errors);
  });

  const FirstError = derived(AllErrors, ($all) => $all[0] ?? null);

  //////////////////////////////////////////////////////////////////////

  // Need to clear this and set it after use:enhance has run, to avoid showing the
  // tainted dialog when a form doesn't use it or the browser doesn't use JS.
  options.taintedMessage = undefined;

  onDestroy(() => {
    Unsubscriptions_unsubscribe();

    for (const events of Object.values(formEvents)) {
      events.length = 0;
    }
  });

  if (options.dataType !== 'json') {
    for (const [key, value] of Object.entries(form2.data)) {
      Form_checkForNestedData(key, value);
    }
  }

  function rebind(
    form: Validation<T, M>,
    untaint: TaintedFields<UnwrappedT> | boolean,
    message?: M
  ) {
    if (untaint) {
      Tainted_set(
        typeof untaint === 'boolean' ? undefined : untaint,
        form.data
      );
    }

    message = message ?? form.message;

    // eslint-disable-next-line dci-lint/private-role-access
    Form.set(form.data);
    Message.set(message);
    Empty.set(form.empty);
    Valid.set(form.valid);
    Errors.set(form.errors);
    FormId.set(form.id);

    if (options.flashMessage && shouldSyncFlash(options)) {
      const flash = options.flashMessage.module.getFlash(page);
      if (message && get(flash) === undefined) {
        // eslint-disable-next-line @typescript-eslint/no-explicit-any
        flash.set(message as any);
      }
    }
  }

  const formEvents: SuperFormEventList<UnwrappedT, M> = {
    onSubmit: options.onSubmit ? [options.onSubmit] : [],
    onResult: options.onResult ? [options.onResult] : [],
    onUpdate: options.onUpdate ? [options.onUpdate] : [],
    onUpdated: options.onUpdated ? [options.onUpdated] : [],
    onError: options.onError ? [options.onError] : []
  };

  ///// When use:enhance is enabled ///////////////////////////////////////////

  if (browser) {
    beforeNavigate((nav) => {
      if (options.taintedMessage && !get(Submitting)) {
        const taintStatus = Tainted_data();
        if (
          taintStatus &&
          Tainted_isTainted(taintStatus) &&
          !window.confirm(options.taintedMessage)
        ) {
          nav.cancel();
        }
      }
    });

    // Need to subscribe to catch page invalidation.
    Unsubscriptions_add(
      page.subscribe(async (pageUpdate) => {
        if (!options.applyAction) return;

        function error(type: string) {
          throw new SuperFormError(
            `No form data found in ${type}. Make sure you return { form } in form actions and load functions.`
          );
        }

        const untaint = pageUpdate.status >= 200 && pageUpdate.status < 300;

<<<<<<< HEAD
            for (const newForm of forms) {
              //console.log('🚀~ ActionData ~ newForm:', newForm.id);
              if (newForm.id !== _formId) continue;

              await Form_updateFromValidation(
                newForm as Validation<T2, M>,
                untaint
              );
            }
          } else if (
            pageUpdate.data &&
            typeof pageUpdate.data === 'object'
          ) {
            // It's a page reload, redirect or error/failure,
            // so don't trigger any events, just update the data.
            const forms = Context_findValidationForms(pageUpdate.data);
            for (const newForm of forms) {
              //console.log('🚀 ~ PageData ~ newForm:', newForm.id);
              if (newForm.id !== _formId) continue;

              rebind(newForm as Validation<T2, M>, untaint);
            }
=======
        if (pageUpdate.form && typeof pageUpdate.form === 'object') {
          const forms = Context_findValidationForms(pageUpdate.form);
          if (!forms.length) error('$page.form (ActionData)');

          for (const newForm of forms) {
            //console.log('🚀~ ActionData ~ newForm:', newForm.id);
            if (/*newForm === form ||*/ newForm.id !== _formId) continue;

            await Form_updateFromValidation(
              newForm as Validation<T, M>,
              untaint
            );
>>>>>>> d8ab3916
          }
        } else if (pageUpdate.data && typeof pageUpdate.data === 'object') {
          const forms = Context_findValidationForms(pageUpdate.data);

          // It's a page reload, redirect or error/failure,
          // so don't trigger any events, just update the data.
          for (const newForm of forms) {
            //console.log('🚀 ~ PageData ~ newForm:', newForm.id);
            if (/*newForm === form ||*/ newForm.id !== _formId) continue;

            rebind(newForm as Validation<T, M>, untaint);
          }
        }
      })
    );
  }

  const Fields = Object.fromEntries(
    Object.keys(initialForm.data).map((key) => {
      return [
        key,
        {
          name: key,
          value: fieldProxy(Form, key),
          errors: fieldProxy(Errors, key),
          constraints: fieldProxy(Constraints, key)
        }
      ];
    })
  ) as unknown as FormFields<UnwrappedT>;

  return {
    form: Form,
    formId: FormId,
    errors: Errors,
    message: Message,
    constraints: Constraints,

    fields: Fields,

    tainted: Tainted,
    valid: derived(Valid, ($s) => $s),
    empty: derived(Empty, ($e) => $e),

    submitting: derived(Submitting, ($s) => $s),
    delayed: derived(Delayed, ($d) => $d),
    timeout: derived(Timeout, ($t) => $t),

    options,

    capture: function () {
      return {
        valid: get(Valid),
        errors: get(Errors),
        data: get(Form),
        empty: get(Empty),
        constraints: get(Constraints),
        message: get(Message),
        id: _formId,
        tainted: get(Tainted)
      };
    },

    restore: function (snapshot: SuperFormSnapshot<UnwrappedT, M>) {
      return rebind(snapshot, snapshot.tainted ?? true);
    },

    validate: (path, opts) => {
      return validateField(
        (Array.isArray(path) ? path : [path]) as string[],
        options.validators,
        options.defaultValidator,
        Form,
        Errors,
        Tainted,
        opts
      );
    },
    enhance: (
      el: HTMLFormElement,
      events?: SuperFormEvents<UnwrappedT, M>
    ) => {
      if (events) {
        if (events.onError) {
          if (options.onError === 'apply') {
            throw new SuperFormError(
              'options.onError is set to "apply", cannot add any onError events.'
            );
          } else if (events.onError === 'apply') {
            throw new SuperFormError(
              'Cannot add "apply" as onError event in use:enhance.'
            );
          }

          formEvents.onError.push(events.onError);
        }
        if (events.onResult) formEvents.onResult.push(events.onResult);
        if (events.onSubmit) formEvents.onSubmit.push(events.onSubmit);
        if (events.onUpdate) formEvents.onUpdate.push(events.onUpdate);
        if (events.onUpdated) formEvents.onUpdated.push(events.onUpdated);
      }

      return formEnhance(
        el,
        Submitting,
        Delayed,
        Timeout,
        Errors,
        Form_updateFromActionResult,
        options,
        Form,
        Message,
        Context_useEnhanceEnabled,
        formEvents,
        FormId,
        Constraints,
        Tainted,
        LastChanges,
        Context_findValidationForms
      );
    },

    firstError: FirstError,
    allErrors: AllErrors,
    reset: (options?) =>
      Form_reset(options?.keepMessage ? get(Message) : undefined)
  };
}

function cancelFlash<T extends AnyZodObject, M>(options: FormOptions<T, M>) {
  if (!options.flashMessage || !browser) return;
  if (!shouldSyncFlash(options)) return;

  document.cookie = `flash=; Max-Age=0; Path=${
    options.flashMessage.cookiePath ?? '/'
  };`;
}

function shouldSyncFlash<T extends AnyZodObject, M>(
  options: FormOptions<T, M>
) {
  if (!options.flashMessage || !browser) return false;
  return options.syncFlashMessage;
}

function clearErrors<T extends AnyZodObject>(
  Errors: Writable<ValidationErrors<T>>,
  options: {
    undefinePath: string[] | null;
    clearFormLevelErrors: boolean;
  }
) {
  Errors.update(($errors) => {
    traversePaths($errors, (pathData) => {
      if (
        pathData.path.length == 1 &&
        pathData.path[0] == '_errors' &&
        !options.clearFormLevelErrors
      ) {
        return;
      }
      if (Array.isArray(pathData.value)) {
        return pathData.set(undefined);
      }
    });

    if (options.undefinePath)
      setPaths($errors, [options.undefinePath], undefined);

    return $errors;
  });
}

const effectMapCache = new WeakMap<object, boolean>();

// @DCI-context
async function validateField<T extends AnyZodObject, M>(
  path: string[],
  validators: FormOptions<T, M>['validators'],
  defaultValidator: FormOptions<T, M>['defaultValidator'],
  data: SuperForm<T, M>['form'],
  Errors: SuperForm<T, M>['errors'],
  tainted: SuperForm<T, M>['tainted'],
  options: ValidateOptions<unknown> = {}
): Promise<string[] | undefined> {
  if (options.update === undefined) options.update = true;
  if (options.taint === undefined) options.taint = false;

  //let value = options.value;
  //let shouldUpdate = true;
  //let currentData: z.infer<T> | undefined = undefined;

  const Context = {
    value: options.value,
    shouldUpdate: true,
    currentData: undefined as z.infer<T> | undefined,
    // Remove numeric indices, they're not used for validators.
    validationPath: path.filter((p) => isNaN(parseInt(p)))
  };

  async function defaultValidate() {
    if (defaultValidator == 'clear') {
      Errors_update(undefined);
    }
    return undefined;
  }

  function isPathTainted(
    path: string[],
    tainted: TaintedFields<AnyZodObject> | undefined
  ) {
    if (tainted === undefined) return false;
    const leaf = traversePath(tainted, path as FieldPath<typeof tainted>);
    if (!leaf) return false;
    return leaf.value === true;
  }

  function extractValidator(
    data: ZodTypeInfo,
    key: string
  ): ZodTypeAny | undefined {
    if (data.effects) return undefined;

    // No effects, check if ZodObject or ZodArray, which are the
    // "allowed" objects in the path above the leaf.
    const type = data.zodType;

    if (type._def.typeName == 'ZodObject') {
      const nextType = (type as AnyZodObject)._def.shape()[key];
      const unwrapped = unwrapZodType(nextType);
      return unwrapped.effects ? undefined : unwrapped.zodType;
    } else if (type._def.typeName == 'ZodArray') {
      const array = type as ZodArray<ZodTypeAny>;
      const unwrapped = unwrapZodType(array.element);
      if (unwrapped.effects) return undefined;
      return extractValidator(unwrapped, key);
    } else {
      throw new SuperFormError('Invalid validator');
    }
  }

  ///// Roles ///////////////////////////////////////////////////////

  function Errors_get() {
    return get(Errors);
  }

  function Errors_clear(
    options: NonNullable<Parameters<typeof clearErrors>[1]>
  ) {
    return clearErrors(Errors, options);
  }

  function Errors_set(newErrors: ValidationErrors<UnwrapEffects<T>>) {
    Errors.set(newErrors);
  }

  function Errors_fromZod(errors: ZodError<unknown>) {
    return mapErrors(errors.format());
  }

  function Errors_update(errorMsgs: null | undefined | string | string[]) {
    if (typeof errorMsgs === 'string') errorMsgs = [errorMsgs];

    if (options.update === true || options.update == 'errors') {
      Errors.update((errors) => {
        const error = traversePath(
          errors,
          path as FieldPath<typeof errors>,
          (node) => {
            if (node.value === undefined) {
              node.parent[node.key] = {};
              return node.parent[node.key];
            } else {
              return node.value;
            }
          }
        );

        if (!error)
          throw new SuperFormError(
            'Error path could not be created: ' + path
          );

        error.parent[error.key] = errorMsgs ?? undefined;
        return errors;
      });
    }
    return errorMsgs ?? undefined;
  }

  if (!('value' in options)) {
    // Use value from data
    Context.currentData = get(data);

    const dataToValidate = traversePath(
      Context.currentData,
      path as FieldPath<typeof Context.currentData>
    );

    Context.value = dataToValidate?.value;
  } else if (options.update === true || options.update === 'value') {
    // Value should be updating the data
    data.update(
      ($data) => {
        setPaths($data, [path], Context.value);
        return (Context.currentData = $data);
      },
      { taint: options.taint }
    );
  } else {
    Context.shouldUpdate = false;
  }

  //console.log('🚀 ~ file: index.ts:871 ~ validate:', path, value);

  if (typeof validators !== 'object') {
    return defaultValidate();
  }

  if ('safeParseAsync' in validators) {
    // Zod validator
    // Check if any effects exist for the path, then parse the entire schema.
    if (!effectMapCache.has(validators)) {
      effectMapCache.set(validators, hasEffects(validators as ZodTypeAny));
    }

    const effects = effectMapCache.get(validators);

    const perFieldValidator = effects
      ? undefined
      : traversePath(
          validators,
          Context.validationPath as FieldPath<typeof validators>,
          (pathData) => {
            return extractValidator(
              unwrapZodType(pathData.parent),
              pathData.key
            );
          }
        );

    if (perFieldValidator) {
      const validator = extractValidator(
        unwrapZodType(perFieldValidator.parent),
        perFieldValidator.key
      );
      if (validator) {
        // Check if validator is ZodArray and the path is an array access
        // in that case validate the whole array.
        if (
          Context.currentData &&
          validator._def.typeName == 'ZodArray' &&
          !isNaN(parseInt(path[path.length - 1]))
        ) {
          const validateArray = traversePath(
            Context.currentData,
            path.slice(0, -1) as FieldPath<typeof Context.currentData>
          );
          Context.value = validateArray?.value;
        }

        //console.log('🚀 ~ file: index.ts:972 ~ no effects:', validator);
        const result = await validator.safeParseAsync(Context.value);
        if (!result.success) {
          const errors = result.error.format();
          return Errors_update(errors._errors);
        } else {
          return Errors_update(undefined);
        }
      }
    }

    //console.log('🚀 ~ file: index.ts:983 ~ Effects found, validating all');

    // Effects are found, validate entire data, unfortunately
    if (!Context.shouldUpdate) {
      // If value shouldn't update, clone and set the new value
      Context.currentData = clone(Context.currentData ?? get(data));
      setPaths(Context.currentData, [path], Context.value);
    }

    const result = await (validators as ZodTypeAny).safeParseAsync(
      Context.currentData
    );

    if (!result.success) {
      const newErrors = Errors_fromZod(result.error);

      if (options.update === true || options.update == 'errors') {
        //console.log('🚀 ~ file: index.ts:1020 ~ newErrors:', newErrors);

        // Set errors for other (tainted) fields, that may have been changed
        const taintedFields = get(tainted);
        const currentErrors = Errors_get();
        let updated = false;

        traversePaths(newErrors, (pathData) => {
          if (!Array.isArray(pathData.value)) return;
          if (isPathTainted(pathData.path, taintedFields)) {
            setPaths(currentErrors, [pathData.path], pathData.value);
            updated = true;
          }
          return 'skip';
        });

        if (updated) Errors_set(currentErrors);
      }

      // Finally, set errors for the specific field
      // it will be set to undefined if no errors, so the tainted+error check
      // in oninput can determine if errors should be displayed or not.
      const current = traversePath(
        newErrors,
        path as FieldPath<typeof newErrors>
      );

      return Errors_update(options.errors ?? current?.value);
    } else {
      // We validated the whole data structure, so clear all errors on success
      // but also set the current path to undefined, so it will be used in the tainted+error
      // check in oninput.
      Errors_clear({ undefinePath: path, clearFormLevelErrors: false });
      return undefined;
    }
  } else {
    // SuperForms validator

    const validator = traversePath(
      validators as Validators<UnwrapEffects<T>>,
      Context.validationPath as FieldPath<typeof validators>
    );

    if (!validator) {
      // Path didn't exist
      throw new SuperFormError('No Superforms validator found: ' + path);
    } else if (validator.value === undefined) {
      // No validator, use default
      return defaultValidate();
    } else {
      const result = validator.value(Context.value);
      return Errors_update(result ? options.errors ?? result : result);
    }
  }
}

/**
 * Custom use:enhance version. Flash message support, friendly error messages, for usage with initializeForm.
 * @param formEl Form element from the use:formEnhance default parameter.
 */
function formEnhance<T extends AnyZodObject, M>(
  formEl: HTMLFormElement,
  submitting: Writable<boolean>,
  delayed: Writable<boolean>,
  timeout: Writable<boolean>,
  errs: Writable<unknown>,
  Form_updateFromActionResult: FormUpdate,
  options: FormOptions<T, M>,
  data: Writable<z.infer<T>>,
  message: Writable<M | undefined>,
  enableTaintedForm: () => void,
  formEvents: SuperFormEventList<T, M>,
  formId: Readable<string | undefined>,
  constraints: Readable<Entity<T>['constraints']>,
  tainted: Writable<TaintedFields<T> | undefined>,
  lastChanges: Writable<string[][]>,
  Context_findValidationForms: (
    data: Record<string, unknown>
  ) => Validation<AnyZodObject>[]
) {
  // Now we know that we are upgraded, so we can enable the tainted form option.
  enableTaintedForm();

  // Using this type in the function argument causes a type recursion error.
  const errors = errs as SuperForm<T, M>['errors'];

  function validateChange(change: string[]) {
    validateField(
      change,
      options.validators,
      options.defaultValidator,
      data,
      errors,
      tainted
    );
  }

  function timingIssue(el: EventTarget | null) {
    return (
      el &&
      (el instanceof HTMLSelectElement ||
        (el instanceof HTMLInputElement && el.type == 'radio'))
    );
  }

  // Add blur event, to check tainted
  async function checkBlur(e: Event) {
    if (
      options.validationMethod == 'oninput' ||
      options.validationMethod == 'submit-only'
    ) {
      return;
    }

    // Some form fields have some timing issue, need to wait
    if (timingIssue(e.target)) {
      await new Promise((r) => setTimeout(r, 0));
    }

    for (const change of get(lastChanges)) {
      //console.log('🚀 ~ file: index.ts:905 ~ BLUR:', change);
      validateChange(change);
    }
    // Clear last changes after blur (not after input)
    lastChanges.set([]);
  }
  formEl.addEventListener('focusout', checkBlur);

  const ErrorTextEvents = new Set<HTMLFormElement>();

  function ErrorTextEvents_selectText(e: Event) {
    const target = e.target as HTMLInputElement;
    if (options.selectErrorText) target.select();
  }

  function ErrorTextEvents_addErrorTextListeners(formEl: HTMLFormElement) {
    formEl.querySelectorAll('input').forEach((el) => {
      el.addEventListener('invalid', ErrorTextEvents_selectText);
    });
  }

  function ErrorTextEvents_removeErrorTextListeners(
    formEl: HTMLFormElement
  ) {
    formEl
      .querySelectorAll('input')
      .forEach((el) =>
        el.removeEventListener('invalid', ErrorTextEvents_selectText)
      );
  }

  onDestroy(() => {
    ErrorTextEvents.forEach((formEl) =>
      ErrorTextEvents_removeErrorTextListeners(formEl)
    );
    ErrorTextEvents.clear();
    formEl.removeEventListener('focusout', checkBlur);
  });

  type ValidationResponse<
    Success extends Record<string, unknown> | undefined = Record<
      string,
      // eslint-disable-next-line @typescript-eslint/no-explicit-any
      any
    >,
    // eslint-disable-next-line @typescript-eslint/no-explicit-any
    Invalid extends Record<string, unknown> | undefined = Record<string, any>
  > = { result: ActionResult<Success, Invalid> };

  /**
   * @DCI-context
   */
  function Form(formEl: HTMLFormElement) {
    function rebind() {
      if (options.selectErrorText) {
        const form = Form_element();
        if (form && formEl !== form) {
          ErrorTextEvents_removeErrorTextListeners(form);
          ErrorTextEvents.delete(form);
        }
        if (!ErrorTextEvents.has(formEl)) {
          ErrorTextEvents_addErrorTextListeners(formEl);
          ErrorTextEvents.add(formEl);
        }
      }

      Form = formEl;
    }

    let Form: {
      querySelectorAll: (selector: string) => NodeListOf<HTMLElement>;
      querySelector: (selector: string) => HTMLElement;
      dataset: DOMStringMap;
    };

    function Form_element() {
      return Form as HTMLFormElement;
    }

    function Form_shouldAutoFocus(userAgent: string) {
      if (typeof options.autoFocusOnError === 'boolean')
        return options.autoFocusOnError;
      else return !/iPhone|iPad|iPod|Android/i.test(userAgent);
    }

    const Form_scrollToFirstError = async () => {
      if (options.scrollToError == 'off') return;

      const selector = options.errorSelector;
      if (!selector) return;

      // Wait for form to update with errors
      await tick();

      // Scroll to first form message, if not visible
      let el: HTMLElement | null;
      el = Form.querySelector(selector) as HTMLElement | null;
      if (!el) return;
      // Find underlying element if it is a FormGroup element
      el = el.querySelector(selector) ?? el;

      const nav = options.stickyNavbar
        ? (document.querySelector(options.stickyNavbar) as HTMLElement)
        : null;

      if (!isElementInViewport(el, nav?.offsetHeight ?? 0)) {
        scrollToAndCenter(el, undefined, options.scrollToError);
      }

      // Don't focus on the element if on mobile, it will open the keyboard
      // and probably hide the error message.
      if (!Form_shouldAutoFocus(navigator.userAgent)) return;

      let focusEl;
      focusEl = el;

      if (
        !['INPUT', 'SELECT', 'BUTTON', 'TEXTAREA'].includes(focusEl.tagName)
      ) {
        focusEl = focusEl.querySelector<HTMLElement>(
          'input:not([type="hidden"]):not(.flatpickr-input), select, textarea'
        );
      }

      if (focusEl) {
        try {
          focusEl.focus({ preventScroll: true });
          if (options.selectErrorText && focusEl.tagName == 'INPUT') {
            (focusEl as HTMLInputElement).select();
          }
        } catch (err) {
          // Some hidden inputs like from flatpickr cannot be focused.
        }
      }
    };

    rebind();

    {
      let state: FetchStatus = FetchStatus.Idle;
      let delayedTimeout: number, timeoutTimeout: number;

      const setState = (s: typeof state) => {
        state = s;
        submitting.set(state >= FetchStatus.Submitting);
        delayed.set(state >= FetchStatus.Delayed);
        timeout.set(state >= FetchStatus.Timeout);
      };

      return {
        submitting: () => {
          rebind();
          setState(
            state != FetchStatus.Delayed
              ? FetchStatus.Submitting
              : FetchStatus.Delayed
          );

          // https://www.nngroup.com/articles/response-times-3-important-limits/
          if (delayedTimeout) clearTimeout(delayedTimeout);
          if (timeoutTimeout) clearTimeout(timeoutTimeout);

          delayedTimeout = window.setTimeout(() => {
            if (state == FetchStatus.Submitting)
              setState(FetchStatus.Delayed);
          }, options.delayMs);

          timeoutTimeout = window.setTimeout(() => {
            if (state == FetchStatus.Delayed) setState(FetchStatus.Timeout);
          }, options.timeoutMs);
        },

        completed: (cancelled: boolean) => {
          if (delayedTimeout) clearTimeout(delayedTimeout);
          if (timeoutTimeout) clearTimeout(timeoutTimeout);
          delayedTimeout = timeoutTimeout = 0;

          setState(FetchStatus.Idle);
          if (!cancelled) setTimeout(Form_scrollToFirstError);
        },

        scrollToFirstError: () => setTimeout(Form_scrollToFirstError),

        isSubmitting: () =>
          state === FetchStatus.Submitting || state === FetchStatus.Delayed
      };
    }
  }

  const htmlForm = Form(formEl);
  let currentRequest: AbortController | null;

  return enhance(formEl, async (submit) => {
    let cancelled = false;
    function cancel() {
      cancelled = true;
      return submit.cancel();
    }

    if (htmlForm.isSubmitting() && options.multipleSubmits == 'prevent') {
      cancel();
    } else {
      if (htmlForm.isSubmitting() && options.multipleSubmits == 'abort') {
        if (currentRequest) currentRequest.abort();
      }
      currentRequest = submit.controller;

      const data = { ...submit, cancel };

      for (const event of formEvents.onSubmit) {
        await event(data);
      }
    }

    if (cancelled) {
      if (options.flashMessage) cancelFlash(options);
    } else {
      // Client validation
      if (options.validators) {
        const checkData = get(data);
        let valid: boolean;
        let clientErrors: ValidationErrors<T> = {};

        if ('safeParseAsync' in options.validators) {
          // Zod validator
          const validator = options.validators as AnyZodObject;
          const result = await validator.safeParseAsync(checkData);

          valid = result.success;

          if (!result.success) {
            // eslint-disable-next-line @typescript-eslint/no-explicit-any
            clientErrors = mapErrors<T>(result.error.format()) as any;
          }
        } else {
          // SuperForms validator

          valid = true;

          const validator = options.validators as Validators<T>;
          const newErrors: {
            path: string[];
            errors: string[] | undefined;
          }[] = [];

          await traversePathsAsync(checkData, async ({ value, path }) => {
            // Filter out array indices, the validator structure doesn't contain these.
            const validationPath = path.filter((p) => isNaN(parseInt(p)));
            const maybeValidator = traversePath(
              validator,
              validationPath as FieldPath<typeof validator>
            );

            if (typeof maybeValidator?.value === 'function') {
              const check = maybeValidator.value as Validator<unknown>;

              if (Array.isArray(value)) {
                for (const key in value) {
                  const errors = await check(value[key]);
                  if (errors) {
                    valid = false;
                    newErrors.push({
                      path: path.concat([key]),
                      errors:
                        typeof errors === 'string'
                          ? [errors]
                          : errors ?? undefined
                    });
                  }
                }
              } else {
                const errors = await check(value);
                if (errors) {
                  valid = false;
                  newErrors.push({
                    path,
                    errors:
                      typeof errors === 'string'
                        ? [errors]
                        : errors ?? undefined
                  });
                }
              }
            }
          });

          for (const { path, errors } of newErrors) {
            const errorPath = traversePath(
              clientErrors,
              path as FieldPath<typeof clientErrors>,
              ({ parent, key, value }) => {
                if (value === undefined) parent[key] = {};
                return parent[key];
              }
            );

            if (errorPath) {
              const { parent, key } = errorPath;
              parent[key] = errors;
            }
          }
        }

        if (!valid) {
          cancel();

          const validationResult: Validation<T> = {
            valid,
            errors: clientErrors,
            data: checkData,
            empty: false,
            constraints: get(constraints),
            message: undefined,
            id: get(formId)
          };

          const result = {
            type: 'failure' as const,
            status:
              (typeof options.SPA === 'boolean'
                ? undefined
                : options.SPA?.failStatus) ?? 400,
            data: { form: validationResult }
          };

          setTimeout(() => validationResponse({ result }), 0);
        }
      }

      if (!cancelled) {
        switch (options.clearOnSubmit) {
          case 'errors-and-message':
            errors.clear();
            message.set(undefined);
            break;

          case 'errors':
            errors.clear();
            break;

          case 'message':
            message.set(undefined);
            break;
        }

        if (
          options.flashMessage &&
          (options.clearOnSubmit == 'errors-and-message' ||
            options.clearOnSubmit == 'message') &&
          shouldSyncFlash(options)
        ) {
          options.flashMessage.module.getFlash(page).set(undefined);
        }

        htmlForm.submitting();

        if (options.SPA) {
          cancel();

          const validationResult: Validation<T> = {
            valid: true,
            errors: {},
            data: get(data),
            empty: false,
            constraints: get(constraints),
            message: undefined,
            id: get(formId)
          };

          const result = {
            type: 'success' as const,
            status: 200,
            data: { form: validationResult }
          };

          setTimeout(() => validationResponse({ result }), 0);
        } else if (options.dataType === 'json') {
          const postData = get(data);
          const chunks = chunkSubstr(
            stringify(postData),
            options.jsonChunkSize ?? 500000
          );

          for (const chunk of chunks) {
            submit.data.append('__superform_json', chunk);
          }

          // Clear post data to reduce transfer size,
          // since $form should be serialized and sent as json.
          Object.keys(postData).forEach((key) => {
            // Files should be kept though, even if same key.
            if (typeof submit.data.get(key) === 'string') {
              submit.data.delete(key);
            }
          });
        }

        if (!options.SPA && !submit.data.has('__superform_id')) {
          // Add formId
          const id = get(formId);
          if (id !== undefined) submit.data.set('__superform_id', id);
        }
      }
    }

    // Thanks to https://stackoverflow.com/a/29202760/70894
    function chunkSubstr(str: string, size: number) {
      const numChunks = Math.ceil(str.length / size);
      const chunks = new Array(numChunks);

      for (let i = 0, o = 0; i < numChunks; ++i, o += size) {
        chunks[i] = str.substring(o, o + size);
      }

      return chunks;
    }

    async function validationResponse(event: ValidationResponse) {
      const result = event.result;

      currentRequest = null;
      let cancelled = false;

      const data = {
        result,
        formEl,
        cancel: () => (cancelled = true)
      };

      for (const event of formEvents.onResult) {
        await event(data);
      }

      if (!cancelled) {
        if (
          (result.type === 'success' || result.type == 'failure') &&
          result.data
        ) {
          const forms = Context_findValidationForms(result.data);
          if (!forms.length) {
            throw new SuperFormError(
              'No form data returned from ActionResult. Make sure you return { form } in the form actions.'
            );
          }

<<<<<<< HEAD
          if (options.applyAction) {
            // This will trigger the page subscription in superForm,
            // which will in turn call Data_update.
            await applyAction(result);
          } else {
            // Call Data_update directly to trigger events
            await Form_updateFromActionResult(result);
=======
          for (const newForm of forms) {
            if (newForm.id !== get(id)) continue;

            const data = {
              form: newForm as Validation<T>,
              formEl,
              cancel: () => (cancelled = true)
            };

            for (const event of formEvents.onUpdate) {
              await event(data);
            }
>>>>>>> d8ab3916
          }
        }

        if (!cancelled) {
          if (result.type !== 'error') {
            if (result.type === 'success' && options.invalidateAll) {
              await invalidateAll();
            }

            if (options.applyAction) {
              // This will trigger the page subscription in superForm,
              // which will in turn call Data_update.
              await applyAction(result);
            } else {
<<<<<<< HEAD
              // Transform to failure, to avoid data loss
              const failResult = {
                type: 'failure',
                status: Math.floor(result.status || 500)
              } as const;
              await applyAction(failResult);
=======
              // Call Data_update directly to trigger events
              await Data_update(result);
            }
          } else {
            // Error result
            if (options.applyAction) {
              if (options.onError == 'apply') {
                await applyAction(result);
              } else {
                // Transform to failure, to avoid data loss
                await applyAction({
                  type: 'failure',
                  status: Math.floor(result.status || 500)
                });
              }
>>>>>>> d8ab3916
            }

<<<<<<< HEAD
          // Check if the error message should be replaced
          if (options.onError !== 'apply') {
            const data = { result, message };
=======
            // Check if the error message should be replaced
            if (options.onError !== 'apply') {
              // TODO: Omit 'apply' and undefined from the type
              // They are already filtered out, but type shouldn't be any.
              const data = { result, message };
>>>>>>> d8ab3916

              for (const event of formEvents.onError) {
                if (event !== 'apply') await event(data);
              }
            }
          }

          // Set flash message, which should be set in all cases, even
          // if we have redirected (which is the point of the flash message!)
          if (options.flashMessage) {
            if (result.type == 'error' && options.flashMessage.onError) {
              await options.flashMessage.onError({
                result,
                message: options.flashMessage.module.getFlash(page)
              });
            } else if (result.type != 'error') {
              await options.flashMessage.module.updateFlash(page);
            }
          }
        }
      }

      if (cancelled && options.flashMessage) {
        cancelFlash(options);
      }

      htmlForm.completed(cancelled);
    }

    return validationResponse;
  });
}<|MERGE_RESOLUTION|>--- conflicted
+++ resolved
@@ -334,6 +334,15 @@
 
   let _formId: string | undefined = options.id;
 
+  // Normalize form argument to Validation<T, M>
+  if (!form) {
+    form = Context_newEmptyForm(); // Takes care of null | undefined | string
+  } else if (Context_isValidationObject(form) === false) {
+    form = Context_newEmptyForm(form); // Takes care of Partial<z.infer<T>>
+  } else {
+    if (_formId === undefined) _formId = form.id;
+  }
+
   // Detect if a form is posted without JavaScript.
   const postedForm = get(page).form;
   if (postedForm && typeof postedForm === 'object') {
@@ -342,28 +351,6 @@
     ).reverse()) {
       if (superForm.id === _formId) {
         form = superForm as Validation<T, M>;
-        break;
-      }
-    }
-  }
-
-  // Normalize form argument to Validation<T, M>
-  if (!form) {
-    form = Context_newEmptyForm(); // Takes care of null | undefined | string
-  } else if (Context_isValidationObject(form) === false) {
-    form = Context_newEmptyForm(form); // Takes care of Partial<z.infer<T>>
-  } else {
-    if (_formId === undefined) _formId = form.id;
-  }
-
-  // Detect if a form is posted without JavaScript.
-  const postedForm = get(page).form;
-  if (postedForm && typeof postedForm === 'object') {
-    for (const superForm of Context_findValidationForms(
-      postedForm
-    ).reverse()) {
-      if (superForm.id === _formId) {
-        form = superForm as Validation<T2, M>;
         break;
       }
     }
@@ -605,10 +592,6 @@
   const Empty = writable(form2.empty);
   const Message = writable<M | undefined>(form2.message);
   const Constraints = writable(form2.constraints);
-<<<<<<< HEAD
-=======
-  const Meta = writable<Validation<T, M>['meta'] | undefined>(form2.meta);
->>>>>>> d8ab3916
 
   // eslint-disable-next-line dci-lint/grouped-rolemethods
   const Errors = {
@@ -828,52 +811,26 @@
 
         const untaint = pageUpdate.status >= 200 && pageUpdate.status < 300;
 
-<<<<<<< HEAD
-            for (const newForm of forms) {
-              //console.log('🚀~ ActionData ~ newForm:', newForm.id);
-              if (newForm.id !== _formId) continue;
-
-              await Form_updateFromValidation(
-                newForm as Validation<T2, M>,
-                untaint
-              );
-            }
-          } else if (
-            pageUpdate.data &&
-            typeof pageUpdate.data === 'object'
-          ) {
-            // It's a page reload, redirect or error/failure,
-            // so don't trigger any events, just update the data.
-            const forms = Context_findValidationForms(pageUpdate.data);
-            for (const newForm of forms) {
-              //console.log('🚀 ~ PageData ~ newForm:', newForm.id);
-              if (newForm.id !== _formId) continue;
-
-              rebind(newForm as Validation<T2, M>, untaint);
-            }
-=======
         if (pageUpdate.form && typeof pageUpdate.form === 'object') {
           const forms = Context_findValidationForms(pageUpdate.form);
           if (!forms.length) error('$page.form (ActionData)');
 
           for (const newForm of forms) {
             //console.log('🚀~ ActionData ~ newForm:', newForm.id);
-            if (/*newForm === form ||*/ newForm.id !== _formId) continue;
+            if (newForm.id !== _formId) continue;
 
             await Form_updateFromValidation(
               newForm as Validation<T, M>,
               untaint
             );
->>>>>>> d8ab3916
           }
         } else if (pageUpdate.data && typeof pageUpdate.data === 'object') {
-          const forms = Context_findValidationForms(pageUpdate.data);
-
           // It's a page reload, redirect or error/failure,
           // so don't trigger any events, just update the data.
+          const forms = Context_findValidationForms(pageUpdate.data);
           for (const newForm of forms) {
             //console.log('🚀 ~ PageData ~ newForm:', newForm.id);
-            if (/*newForm === form ||*/ newForm.id !== _formId) continue;
+            if (newForm.id !== _formId) continue;
 
             rebind(newForm as Validation<T, M>, untaint);
           }
@@ -1820,17 +1777,8 @@
             );
           }
 
-<<<<<<< HEAD
-          if (options.applyAction) {
-            // This will trigger the page subscription in superForm,
-            // which will in turn call Data_update.
-            await applyAction(result);
-          } else {
-            // Call Data_update directly to trigger events
-            await Form_updateFromActionResult(result);
-=======
           for (const newForm of forms) {
-            if (newForm.id !== get(id)) continue;
+            if (newForm.id !== get(formId)) continue;
 
             const data = {
               form: newForm as Validation<T>,
@@ -1841,7 +1789,6 @@
             for (const event of formEvents.onUpdate) {
               await event(data);
             }
->>>>>>> d8ab3916
           }
         }
 
@@ -1856,16 +1803,8 @@
               // which will in turn call Data_update.
               await applyAction(result);
             } else {
-<<<<<<< HEAD
-              // Transform to failure, to avoid data loss
-              const failResult = {
-                type: 'failure',
-                status: Math.floor(result.status || 500)
-              } as const;
-              await applyAction(failResult);
-=======
               // Call Data_update directly to trigger events
-              await Data_update(result);
+              await Form_updateFromActionResult(result);
             }
           } else {
             // Error result
@@ -1874,25 +1813,17 @@
                 await applyAction(result);
               } else {
                 // Transform to failure, to avoid data loss
-                await applyAction({
+                const failResult = {
                   type: 'failure',
                   status: Math.floor(result.status || 500)
-                });
+                } as const;
+                await applyAction(failResult);
               }
->>>>>>> d8ab3916
             }
 
-<<<<<<< HEAD
-          // Check if the error message should be replaced
-          if (options.onError !== 'apply') {
-            const data = { result, message };
-=======
             // Check if the error message should be replaced
             if (options.onError !== 'apply') {
-              // TODO: Omit 'apply' and undefined from the type
-              // They are already filtered out, but type shouldn't be any.
               const data = { result, message };
->>>>>>> d8ab3916
 
               for (const event of formEvents.onError) {
                 if (event !== 'apply') await event(data);
