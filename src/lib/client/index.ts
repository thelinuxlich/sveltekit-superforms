import {
  enhance,
  applyAction,
  type MaybePromise,
  type SubmitFunction
} from '$app/forms';
import { beforeNavigate, invalidateAll } from '$app/navigation';
import { page } from '$app/stores';
import type { ActionResult } from '@sveltejs/kit';
import type { Page } from '@sveltejs/kit';
import { isElementInViewport, scrollToAndCenter } from './elements.js';
import {
  derived,
  get,
  writable,
  type Readable,
  type Writable,
  type Updater
} from 'svelte/store';
import { onDestroy, tick } from 'svelte';
import { browser } from '$app/environment';
import {
  SuperFormError,
  type TaintedFields,
  type Validation,
  type ValidationErrors,
  type Validator,
  type Validators,
  type FieldPath,
  type UnwrapEffects,
  type ZodValidation
} from '../index.js';
import type {
  z,
  AnyZodObject,
  ZodEffects,
  ZodArray,
  ZodTypeAny,
  ZodError
} from 'zod';
import { stringify } from 'devalue';
import type { FormFields } from '../index.js';
import {
  mapErrors,
  traversePath,
  findErrors,
  traversePathsAsync,
  comparePaths,
  setPaths,
  pathExists,
  type ZodTypeInfo,
  traversePaths
} from '../entity.js';
import { fieldProxy } from './proxies.js';
import { clone } from '../utils.js';
import { hasEffects, type Entity } from '../schemaEntity.js';
import { unwrapZodType } from '../schemaEntity.js';

enum FetchStatus {
  Idle = 0,
  Submitting = 1,
  Delayed = 2,
  Timeout = 3
}

export {
  jsonProxy,
  intProxy,
  numberProxy,
  booleanProxy,
  dateProxy,
  fieldProxy,
  formFieldProxy
} from './proxies.js';

export {
  superValidate,
  actionResult,
  message,
  setMessage,
  setError,
  defaultData
} from '../validate.js';

type FormUpdate = (
  result: Exclude<ActionResult, { type: 'error' }>,
  untaint?: boolean
) => Promise<void>;

// eslint-disable-next-line @typescript-eslint/no-explicit-any
export type FormOptions<T extends ZodValidation<AnyZodObject>, M> = Partial<{
  id: string;
  applyAction: boolean;
  invalidateAll: boolean;
  resetForm: boolean | (() => MaybePromise<boolean>);
  scrollToError: 'auto' | 'smooth' | 'off';
  autoFocusOnError: boolean | 'detect';
  errorSelector: string;
  selectErrorText: boolean;
  stickyNavbar: string;
  taintedMessage: string | false | null;
  SPA: true | { failStatus?: number };

  onSubmit: (
    ...params: Parameters<SubmitFunction>
  ) => MaybePromise<unknown | void>;
  onResult: (event: {
    result: ActionResult;
    formEl: HTMLFormElement;
    cancel: () => void;
  }) => MaybePromise<unknown | void>;
  onUpdate: (event: {
    form: Validation<UnwrapEffects<T>, M>;
    cancel: () => void;
  }) => MaybePromise<unknown | void>;
  onUpdated: (event: {
    form: Readonly<Validation<UnwrapEffects<T>, M>>;
  }) => MaybePromise<unknown | void>;
  onError:
    | 'apply'
    | ((event: {
        result: {
          type: 'error';
          status?: number;
          error: App.Error;
        };
        message: Writable<Validation<UnwrapEffects<T>, M>['message']>;
      }) => MaybePromise<unknown | void>);
  dataType: 'form' | 'json';
  jsonChunkSize: number;
  validators:
    | false
    | Validators<UnwrapEffects<T>>
    | T
    | ZodEffects<T>
    | ZodEffects<ZodEffects<T>>
    | ZodEffects<ZodEffects<ZodEffects<T>>>
    | ZodEffects<ZodEffects<ZodEffects<ZodEffects<T>>>>
    | ZodEffects<ZodEffects<ZodEffects<ZodEffects<ZodEffects<T>>>>>;
  validationMethod: 'auto' | 'oninput' | 'onblur' | 'submit-only';
  defaultValidator: 'keep' | 'clear';
  clearOnSubmit: 'errors' | 'message' | 'errors-and-message' | 'none';
  delayMs: number;
  timeoutMs: number;
  multipleSubmits: 'prevent' | 'allow' | 'abort';
  syncFlashMessage?: boolean;
  flashMessage: {
    module: {
      getFlash(page: Readable<Page>): Writable<App.PageData['flash']>;
      updateFlash(
        page: Readable<Page>,
        update?: () => Promise<void>
      ): Promise<void>;
    };
    onError?: (event: {
      result: {
        type: 'error';
        status?: number;
        error: App.Error;
      };
      message: Writable<App.PageData['flash']>;
    }) => MaybePromise<unknown | void>;
    cookiePath?: string;
    cookieName?: string;
  };
}>;

const defaultFormOptions = {
  applyAction: true,
  invalidateAll: true,
  resetForm: false,
  autoFocusOnError: 'detect',
  scrollToError: 'smooth',
  errorSelector: '[data-invalid]',
  selectErrorText: false,
  stickyNavbar: undefined,
  taintedMessage:
    'Do you want to leave this page? Changes you made may not be saved.',
  onSubmit: undefined,
  onResult: undefined,
  onUpdate: undefined,
  onUpdated: undefined,
  onError: (event: { result: { error: unknown } }) => {
    console.warn(
      'Unhandled Superform error, use onError event to handle it:',
      event.result.error
    );
  },
  dataType: 'form',
  validators: undefined,
  defaultValidator: 'keep',
  clearOnSubmit: 'errors-and-message',
  delayMs: 500,
  timeoutMs: 8000,
  multipleSubmits: 'prevent',
  validation: undefined,
  SPA: undefined,
  validateMethod: 'auto'
};

// eslint-disable-next-line @typescript-eslint/no-explicit-any
type SuperFormSnapshot<T extends AnyZodObject, M = any> = Validation<
  T,
  M
> & { tainted: TaintedFields<T> | undefined };

type SuperFormEvents<T extends AnyZodObject, M> = Pick<
  FormOptions<T, M>,
  'onError' | 'onResult' | 'onSubmit' | 'onUpdate' | 'onUpdated'
>;

type SuperFormEventList<T extends AnyZodObject, M> = {
  [Property in keyof SuperFormEvents<T, M>]-?: NonNullable<
    SuperFormEvents<T, M>[Property]
  >[];
};

type TaintOption = boolean | 'untaint' | 'untaint-all';

type ValidateOptions<V> = Partial<{
  value: V;
  update: boolean | 'errors' | 'value';
  taint: TaintOption;
  errors: string | string[];
}>;

type Validate<
  T extends AnyZodObject,
  P extends FieldPath<z.infer<T>>, // = FieldPath<z.infer<T>>,
  Path extends keyof z.infer<T> | P // = keyof z.infer<T> | P
> = (
  path: Path,
  opts?: ValidateOptions<unknown>
) => Promise<string[] | undefined>;

// eslint-disable-next-line @typescript-eslint/no-explicit-any
export type SuperForm<T extends ZodValidation<AnyZodObject>, M = any> = {
  form: {
    subscribe: Readable<z.infer<T>>['subscribe'];
    set(
      this: void,
      value: z.infer<T>,
      options?: { taint?: TaintOption }
    ): void;
    update(
      this: void,
      updater: Updater<z.infer<T>>,
      options?: { taint?: TaintOption }
    ): void;
  };
  formId: Writable<string | undefined>;
  errors: Writable<Validation<T, M>['errors']> & {
    clear: (undefinePath?: string[]) => void;
  };
  constraints: Writable<Validation<T, M>['constraints']>;
  message: Writable<Validation<T, M>['message']>;
  tainted: Writable<TaintedFields<UnwrapEffects<T>> | undefined>;
  meta: Readable<Validation<T, M>['meta']>;

  valid: Readable<boolean>;
  empty: Readable<boolean>;
  submitting: Readable<boolean>;
  delayed: Readable<boolean>;
  timeout: Readable<boolean>;

  fields: FormFields<UnwrapEffects<T>>;
  firstError: Readable<{ path: string[]; message: string } | null>;
  allErrors: Readable<{ path: string[]; message: string }[]>;

  options: FormOptions<T, M>;

  enhance: (
    el: HTMLFormElement,
    events?: SuperFormEvents<UnwrapEffects<T>, M>
  ) => ReturnType<typeof formEnhance>;

  reset: (options?: { keepMessage: boolean }) => void;

  capture: () => SuperFormSnapshot<UnwrapEffects<T>, M>;
  restore: (snapshot: SuperFormSnapshot<UnwrapEffects<T>, M>) => void;

  validate: Validate<
    UnwrapEffects<T>,
    FieldPath<z.infer<UnwrapEffects<T>>>,
    keyof z.infer<UnwrapEffects<T>> | FieldPath<z.infer<UnwrapEffects<T>>>
  >;
};

/**
 * @deprecated Use SuperForm instead.
 */
// eslint-disable-next-line @typescript-eslint/no-explicit-any
export type EnhancedForm<T extends AnyZodObject, M = any> = SuperForm<T, M>;

/**
 * Initializes a SvelteKit form, for convenient handling of values, errors and sumbitting data.
 * @param {Validation} form Usually data.form from PageData.
 * @param {FormOptions} options Configuration for the form.
 * @returns {SuperForm} An object with properties for the form.
 * @DCI-context
 */
export function superForm<
  T extends ZodValidation<AnyZodObject> = ZodValidation<AnyZodObject>,
  // eslint-disable-next-line @typescript-eslint/no-explicit-any
  M = any
>(
  form:
    | z.infer<UnwrapEffects<T>>
    | Validation<UnwrapEffects<T>, M>
    | null
    | undefined
    | string,
  options: FormOptions<UnwrapEffects<T>, M> = {}
): SuperForm<UnwrapEffects<T>, M> {
  type T2 = UnwrapEffects<T>;

  // Option guards
  {
    options = { ...(defaultFormOptions as FormOptions<T2, M>), ...options };

    if (typeof form === 'string' && typeof options.id === 'string') {
      throw new SuperFormError(
        'You cannot specify an id both in the first superForm argument and in the options.'
      );
    }

    if (options.SPA && options.validators === undefined) {
      console.warn(
        'No validators set for Superform in SPA mode. Add them to the validators option, or set it to false to disable this warning.'
      );
    }
  }

  let _formId = typeof form === 'string' ? form : options.id ?? form?.id;
  const FormId = writable<string | undefined>(_formId);

  // Normalize form argument to Validation<T, M>
  if (!form || typeof form === 'string') {
    form = Context_newEmptyForm(); // Takes care of null | undefined | string
  } else if (Context_isValidationObject(form) === false) {
    form = Context_newEmptyForm(form); // Takes care of Partial<z.infer<T>>
  }

  const form2 = form as Validation<T2, M>;

  // Need to clone the validation data, in case it's used to populate multiple forms.
  const initialForm = clone(form2);

  if (typeof initialForm.valid !== 'boolean') {
    throw new SuperFormError(
      'A non-validation object was passed to superForm. ' +
        "Check what's passed to its first parameter (null/undefined is allowed)."
    );
  }

  ///// Roles ///////////////////////////////////////////////////////

  const Context = {
    taintedMessage: options.taintedMessage,
    taintedFormState: clone(initialForm.data)
  };

  function Context_setTaintedFormState(data: typeof initialForm.data) {
    Context.taintedFormState = clone(data);
  }

  function Context_newEmptyForm(
    data: Partial<z.infer<T>> = {}
  ): Validation<T2, M> {
    return {
      valid: false,
      errors: {},
      data,
      empty: true,
      constraints: {} as Validation<T2, M>['constraints']
    };
  }

  function Context_findValidationForms(data: Record<string, unknown>) {
    return Object.values(data).filter(
      (v) => Context_isValidationObject(v) !== false
    ) as Validation<AnyZodObject>[];
  }

  /**
   * Return false if object isn't a validation object, otherwise the form id,
   * which may be undefined, so a falsy check isn't enough.
   */
  function Context_isValidationObject(
    object: unknown
  ): string | undefined | false {
    if (!object || typeof object !== 'object') return false;

    if (
      !(
        'valid' in object &&
        'empty' in object &&
        typeof object.valid === 'boolean'
      )
    ) {
      return false;
    }

    return 'id' in object && typeof object.id === 'string'
      ? object.id
      : undefined;
  }

  function Context_enableTaintedMessage() {
    options.taintedMessage = Context.taintedMessage;
  }

  function Context_newFormStore(data: (typeof form2)['data']) {
    const _formData = writable(data);
    return {
      subscribe: _formData.subscribe,
      set: (
        value: Parameters<typeof _formData.set>[0],
        options: { taint?: TaintOption } = {}
      ) => {
        Tainted_update(
          value,
          Context.taintedFormState,
          options.taint ?? true
        );
        Context.taintedFormState = clone(value);
        return _formData.set(value);
      },
      update: (
        updater: Parameters<typeof _formData.update>[0],
        options: { taint?: TaintOption } = {}
      ) => {
        return _formData.update((value) => {
          const output = updater(value);
          Tainted_update(
            output,
            Context.taintedFormState,
            options.taint ?? true
          );
          Context.taintedFormState = clone(value);
          return output;
        });
      }
    };
  }

  const Unsubscriptions: (() => void)[] = [
    FormId.subscribe((id) => (_formId = id))
  ];

  function Unsubscriptions_add(func: () => void) {
    Unsubscriptions.push(func);
  }

  function Unsubscriptions_unsubscribe() {
    Unsubscriptions.forEach((unsub) => unsub());
  }

  // Stores for the properties of Validation<T, M>
  const Form = Context_newFormStore(form2.data);

  // Check for nested objects, throw if datatype isn't json
  function Form_checkForNestedData(key: string, value: unknown) {
    if (!value || typeof value !== 'object') return;

    if (Array.isArray(value)) {
      if (value.length > 0) Form_checkForNestedData(key, value[0]);
    } else if (!(value instanceof Date)) {
      throw new SuperFormError(
        `Object found in form field "${key}". Set options.dataType = 'json' and use:enhance to use nested data structures.`
      );
    }
  }

  async function Form_updateFromValidation(
    form: Validation<T2, M>,
    untaint: boolean
  ) {
    let cancelled = false;
    const data = {
      form,
      cancel: () => (cancelled = true)
    };

    for (const event of formEvents.onUpdate) {
      await event(data);
    }

    if (cancelled) {
      if (options.flashMessage) cancelFlash(options);
      return;
    }

    if (
      form.valid &&
      options.resetForm &&
      (options.resetForm === true || (await options.resetForm()))
    ) {
      Form_reset(form.message);
    } else {
      rebind(form, untaint);
    }

    // onUpdated may check stores, so need to wait for them to update.
    if (formEvents.onUpdated.length) {
      await tick();
    }

    // But do not await on onUpdated itself, since we're already finished with the request
    for (const event of formEvents.onUpdated) {
      event({ form });
    }
  }

  function Form_reset(message?: M) {
    rebind(clone(initialForm), true, message);
  }

  const Form_updateFromActionResult: FormUpdate = async (
    result,
    untaint?: boolean
  ) => {
    if (result.type == ('error' as string)) {
      throw new SuperFormError(
        `ActionResult of type "${result.type}" cannot be passed to update function.`
      );
    }

    // All we need to do if redirected is to reset the form.
    // No events should be triggered because technically we're somewhere else.
    if (result.type == 'redirect') {
      if (
        options.resetForm &&
        (options.resetForm === true || (await options.resetForm()))
      ) {
        Form_reset();
      }
      return;
    }

    if (typeof result.data !== 'object') {
      throw new SuperFormError(
        'Non-object validation data returned from ActionResult.'
      );
    }

    const forms = Context_findValidationForms(result.data);
    if (!forms.length) {
      throw new SuperFormError(
        'No form data returned from ActionResult. Make sure you return { form } in the form actions.'
      );
    }

    for (const newForm of forms) {
      if (newForm.id !== _formId) continue;
      await Form_updateFromValidation(
        newForm as Validation<T2, M>,
        untaint ?? (result.status >= 200 && result.status < 300)
      );
    }
  };

  const _errors = writable(form2.errors);

  const Errors = {
    subscribe: _errors.subscribe,
    set: _errors.set,
    update: _errors.update,
    /**
     * To work with client-side validation, errors cannot be deleted but must
     * be set to undefined, to know where they existed before (tainted+error check in oninput)
     */
    clear: (undefinePath?: string[]) => {
      _errors.update(($errors) => {
        traversePaths($errors, (pathData) => {
          if (Array.isArray(pathData.value)) {
            return pathData.set(undefined);
          }
        });
        if (undefinePath) setPaths($errors, [undefinePath], undefined);
        return $errors;
      });
    }
  };

  const LastChanges = writable<string[][]>([]);
  const Valid = writable(form2.valid);
  const Empty = writable(form2.empty);
  const Message = writable<M | undefined>(form2.message);
  const Constraints = writable(form2.constraints);
  const Meta = writable<Validation<T2, M>['meta'] | undefined>(form2.meta);

  const Tainted = writable<TaintedFields<T2> | undefined>();

  function Tainted_data() {
    return get(Tainted);
  }

  function Tainted_isTainted(obj: unknown): boolean {
    if (obj === null)
      throw new SuperFormError('$tainted store contained null');

    if (typeof obj === 'object') {
      for (const obj2 of Object.values(obj)) {
        if (Tainted_isTainted(obj2)) return true;
      }
    }
    return obj === true;
  }

  function Tainted_update(
    newObj: unknown,
    compareAgainst: unknown,
    options: TaintOption
  ) {
    if (options === false) {
      return;
    } else if (options === 'untaint-all') {
      Tainted.set(undefined);
      return;
    }

    const paths = comparePaths(newObj, compareAgainst);

    if (options === true) {
      LastChanges.set(paths);
    }

    if (paths.length) {
      Tainted.update((tainted) => {
        //console.log('Update tainted:', paths, newObj, compareAgainst);
        if (!tainted) tainted = {};
        setPaths(tainted, paths, options === true ? true : undefined);
        return tainted;
      });
    }
  }

  function Tainted_set(
    tainted: TaintedFields<UnwrapEffects<T>> | undefined,
    newData: z.TypeOf<UnwrapEffects<T>>
  ) {
    Tainted.set(tainted);
    Context_setTaintedFormState(newData);
  }

  // Timers
  const Submitting = writable(false);
  const Delayed = writable(false);
  const Timeout = writable(false);

  // Utilities
  const AllErrors = derived(Errors, ($errors) => {
    if (!$errors) return [];
    return findErrors($errors);
  });

  const FirstError = derived(AllErrors, ($all) => $all[0] ?? null);

  //////////////////////////////////////////////////////////////////////

  // Need to clear this and set it after use:enhance has run, to avoid showing the
  // tainted dialog when a form doesn't use it or the browser doesn't use JS.
  options.taintedMessage = undefined;

  onDestroy(() => {
    Unsubscriptions_unsubscribe();

    for (const events of Object.values(formEvents)) {
      events.length = 0;
    }
  });

  // Detect if a form is posted without JavaScript.
  {
    const postedForm = get(page).form;
    if (postedForm && typeof postedForm === 'object') {
      for (const superForm of Context_findValidationForms(
        postedForm
      ).reverse()) {
        if (superForm.id === _formId) {
          form = superForm as Validation<T2, M>;
          break;
        }
      }
    }
  }

  if (options.dataType !== 'json') {
    for (const [key, value] of Object.entries(form2.data)) {
      Form_checkForNestedData(key, value);
    }
  }

  function rebind(
    form: Validation<T2, M>,
    untaint: TaintedFields<T2> | boolean,
    message?: M
  ) {
    if (untaint) {
      Tainted_set(
        typeof untaint === 'boolean' ? undefined : untaint,
        form.data
      );
    }

    message = message ?? form.message;

    // eslint-disable-next-line dci-lint/private-role-access
    Form.set(form.data);
    Message.set(message);
    Empty.set(form.empty);
    Valid.set(form.valid);
    Errors.set(form.errors);
    Meta.set(form.meta);
    FormId.set(form.id);

    if (options.flashMessage && shouldSyncFlash(options)) {
      const flash = options.flashMessage.module.getFlash(page);
      if (message && get(flash) === undefined) {
        // eslint-disable-next-line @typescript-eslint/no-explicit-any
        flash.set(message as any);
      }
    }
  }

  const formEvents: SuperFormEventList<T2, M> = {
    onSubmit: options.onSubmit ? [options.onSubmit] : [],
    onResult: options.onResult ? [options.onResult] : [],
    onUpdate: options.onUpdate ? [options.onUpdate] : [],
    onUpdated: options.onUpdated ? [options.onUpdated] : [],
    onError: options.onError ? [options.onError] : []
  };

  ///// When use:enhance is enabled ///////////////////////////////////////////

  if (browser) {
    beforeNavigate((nav) => {
      if (options.taintedMessage && !get(Submitting)) {
        const taintStatus = Tainted_data();
        if (
          taintStatus &&
          Tainted_isTainted(taintStatus) &&
          !window.confirm(options.taintedMessage)
        ) {
          nav.cancel();
        }
      }
    });

    // Need to subscribe to catch page invalidation.
    if (options.applyAction) {
      Unsubscriptions_add(
        page.subscribe(async (pageUpdate) => {
          function error(type: string) {
            throw new SuperFormError(
              `No form data found in ${type}. Make sure you return { form } in form actions and load functions.`
            );
          }

          const untaint =
            pageUpdate.status >= 200 && pageUpdate.status < 300;

          if (pageUpdate.form && typeof pageUpdate.form === 'object') {
            const forms = Context_findValidationForms(pageUpdate.form);
            if (!forms.length) error('$page.form (ActionData)');

            for (const newForm of forms) {
              //console.log('🚀~ ActionData ~ newForm:', newForm.id);
              if (/*newForm === form ||*/ newForm.id !== _formId) continue;

              await Form_updateFromValidation(
                newForm as Validation<T2, M>,
                untaint
              );
            }
          } else if (
            pageUpdate.data &&
            typeof pageUpdate.data === 'object'
          ) {
            const forms = Context_findValidationForms(pageUpdate.data);

            // It's a page reload, redirect or error/failure,
            // so don't trigger any events, just update the data.
            for (const newForm of forms) {
              //console.log('🚀 ~ PageData ~ newForm:', newForm.id);
              if (/*newForm === form ||*/ newForm.id !== _formId) continue;

              rebind(newForm as Validation<T2, M>, untaint);
            }
          }
        })
      );
    }
  }

  const Fields = Object.fromEntries(
    Object.keys(initialForm.data).map((key) => {
      return [
        key,
        {
          name: key,
          value: fieldProxy(Form, key),
          errors: fieldProxy(Errors, key),
          constraints: fieldProxy(Constraints, key),
          type: initialForm.meta?.types[key]
        }
      ];
    })
  ) as unknown as FormFields<T2>;

  return {
    form: Form,
    formId: FormId,
    errors: Errors,
    message: Message,
    constraints: Constraints,
    meta: derived(Meta, ($m) => $m),

    fields: Fields,

    tainted: Tainted,
    valid: derived(Valid, ($s) => $s),
    empty: derived(Empty, ($e) => $e),

    submitting: derived(Submitting, ($s) => $s),
    delayed: derived(Delayed, ($d) => $d),
    timeout: derived(Timeout, ($t) => $t),

    options,

<<<<<<< HEAD
    capture: function () {
      return {
        valid: get(Valid),
        errors: get(Errors),
        data: get(Form),
        empty: get(Empty),
        constraints: get(Constraints),
        message: get(Message),
        id: formId,
        meta: get(Meta),
        tainted: get(Tainted)
      };
    },

    restore: function (snapshot: SuperFormSnapshot<T2, M>) {
      return rebind(snapshot, snapshot.tainted ?? true);
=======
    capture: () => ({
      valid: get(Valid),
      errors: get(Errors),
      data: get(Form),
      empty: get(Empty),
      constraints: get(Constraints),
      message: get(Message),
      id: _formId,
      meta: get(Meta),
      tainted: get(Tainted)
    }),

    restore: (snapshot: SuperFormSnapshot<T2, M>) => {
      rebind(snapshot, snapshot.tainted ?? true);
>>>>>>> be4152b1
    },

    validate: (path, opts) => {
      return validateField(
        (Array.isArray(path) ? path : [path]) as string[],
        options.validators,
        options.defaultValidator,
        Form,
        Errors,
        Tainted,
        opts
      );
    },
    enhance: (el: HTMLFormElement, events?: SuperFormEvents<T2, M>) => {
      if (events) {
        if (events.onError) {
          if (options.onError === 'apply') {
            throw new SuperFormError(
              'options.onError is set to "apply", cannot add any onError events.'
            );
          } else if (events.onError === 'apply') {
            throw new SuperFormError(
              'Cannot add "apply" as onError event in use:enhance.'
            );
          }

          formEvents.onError.push(events.onError);
        }
        if (events.onResult) formEvents.onResult.push(events.onResult);
        if (events.onSubmit) formEvents.onSubmit.push(events.onSubmit);
        if (events.onUpdate) formEvents.onUpdate.push(events.onUpdate);
        if (events.onUpdated) formEvents.onUpdated.push(events.onUpdated);
      }

      return formEnhance(
        el,
        Submitting,
        Delayed,
        Timeout,
        Errors,
        Form_updateFromActionResult,
        options,
        Form,
        Message,
        Context_enableTaintedMessage,
        formEvents,
        FormId,
        Meta,
        Constraints,
        Tainted,
        LastChanges
      );
    },

    firstError: FirstError,
    allErrors: AllErrors,
    reset: (options?) =>
      Form_reset(options?.keepMessage ? get(Message) : undefined)
  };
}

function cancelFlash<T extends AnyZodObject, M>(options: FormOptions<T, M>) {
  if (!options.flashMessage || !browser) return;
  if (!shouldSyncFlash(options)) return;

  document.cookie = `flash=; Max-Age=0; Path=${
    options.flashMessage.cookiePath ?? '/'
  };`;
}

function shouldSyncFlash<T extends AnyZodObject, M>(
  options: FormOptions<T, M>
) {
  if (!options.flashMessage || !browser) return false;
  return options.syncFlashMessage;
}

const effectMapCache = new WeakMap<object, boolean>();

// @DCI-context
async function validateField<T extends AnyZodObject, M>(
  path: string[],
  validators: FormOptions<T, M>['validators'],
  defaultValidator: FormOptions<T, M>['defaultValidator'],
  data: SuperForm<T, M>['form'],
  Errors: SuperForm<T, M>['errors'],
  tainted: SuperForm<T, M>['tainted'],
  options: ValidateOptions<unknown> = {}
): Promise<string[] | undefined> {
  if (options.update === undefined) options.update = true;
  if (options.taint === undefined) options.taint = false;

  //let value = options.value;
  //let shouldUpdate = true;
  //let currentData: z.infer<T> | undefined = undefined;

  const Context = {
    value: options.value,
    shouldUpdate: true,
    currentData: undefined as z.infer<T> | undefined,
    // Remove numeric indices, they're not used for validators.
    validationPath: path.filter((p) => isNaN(parseInt(p)))
  };

  async function defaultValidate() {
    if (defaultValidator == 'clear') {
      Errors_update(undefined);
    }
    return undefined;
  }

  function isPathTainted(
    path: string[],
    tainted: TaintedFields<AnyZodObject> | undefined
  ) {
    if (tainted === undefined) return false;
    const leaf = traversePath(tainted, path as FieldPath<typeof tainted>);
    if (!leaf) return false;
    return leaf.value === true;
  }

  function extractValidator(
    data: ZodTypeInfo,
    key: string
  ): ZodTypeAny | undefined {
    if (data.effects) return undefined;

    // No effects, check if ZodObject or ZodArray, which are the
    // "allowed" objects in the path above the leaf.
    const type = data.zodType;

    if (type._def.typeName == 'ZodObject') {
      const nextType = (type as AnyZodObject)._def.shape()[key];
      const unwrapped = unwrapZodType(nextType);
      return unwrapped.effects ? undefined : unwrapped.zodType;
    } else if (type._def.typeName == 'ZodArray') {
      const array = type as ZodArray<ZodTypeAny>;
      const unwrapped = unwrapZodType(array.element);
      if (unwrapped.effects) return undefined;
      return extractValidator(unwrapped, key);
    } else {
      throw new SuperFormError('Invalid validator');
    }
  }

  ///// Roles ///////////////////////////////////////////////////////

  function Errors_get() {
    return get(Errors);
  }

  function Errors_clear(undefinePath: string[]) {
    Errors.clear(undefinePath);
  }

  function Errors_set(newErrors: ValidationErrors<UnwrapEffects<T>>) {
    Errors.set(newErrors);
  }

  function Errors_fromZod(errors: ZodError<unknown>) {
    return mapErrors(errors.format());
  }

  function Errors_update(errorMsgs: null | undefined | string | string[]) {
    if (typeof errorMsgs === 'string') errorMsgs = [errorMsgs];

    if (options.update === true || options.update == 'errors') {
      Errors.update((errors) => {
        const error = traversePath(
          errors,
          path as FieldPath<typeof errors>,
          (node) => {
            if (node.value === undefined) {
              node.parent[node.key] = {};
              return node.parent[node.key];
            } else {
              return node.value;
            }
          }
        );

        if (!error)
          throw new SuperFormError(
            'Error path could not be created: ' + path
          );

        error.parent[error.key] = errorMsgs ?? undefined;
        return errors;
      });
    }
    return errorMsgs ?? undefined;
  }

  if (!('value' in options)) {
    // Use value from data
    Context.currentData = get(data);

    const dataToValidate = traversePath(
      Context.currentData,
      path as FieldPath<typeof Context.currentData>
    );

    Context.value = dataToValidate?.value;
  } else if (options.update === true || options.update === 'value') {
    // Value should be updating the data
    data.update(
      ($data) => {
        setPaths($data, [path], Context.value);
        return (Context.currentData = $data);
      },
      { taint: options.taint }
    );
  } else {
    Context.shouldUpdate = false;
  }

  //console.log('🚀 ~ file: index.ts:871 ~ validate:', path, value);

  if (typeof validators !== 'object') {
    return defaultValidate();
  }

  if ('safeParseAsync' in validators) {
    // Zod validator
    // Check if any effects exist for the path, then parse the entire schema.
    if (!effectMapCache.has(validators)) {
      effectMapCache.set(validators, hasEffects(validators as ZodTypeAny));
    }

    const effects = effectMapCache.get(validators);

    const perFieldValidator = effects
      ? undefined
      : traversePath(
          validators,
          Context.validationPath as FieldPath<typeof validators>,
          (pathData) => {
            return extractValidator(
              unwrapZodType(pathData.parent),
              pathData.key
            );
          }
        );

    if (perFieldValidator) {
      const validator = extractValidator(
        unwrapZodType(perFieldValidator.parent),
        perFieldValidator.key
      );
      if (validator) {
        //console.log('🚀 ~ file: index.ts:972 ~ no effects:', validator);
        const result = await validator.safeParseAsync(Context.value);
        if (!result.success) {
          const errors = result.error.format();
          return Errors_update(errors._errors);
        } else {
          return Errors_update(undefined);
        }
      }
    }

    //console.log('🚀 ~ file: index.ts:983 ~ Effects found, validating all');

    // Effects are found, validate entire data, unfortunately
    if (!Context.shouldUpdate) {
      // If value shouldn't update, clone and set the new value
      Context.currentData = clone(Context.currentData ?? get(data));
      setPaths(Context.currentData, [path], Context.value);
    }

    const result = await (validators as ZodTypeAny).safeParseAsync(
      Context.currentData
    );

    if (!result.success) {
      const newErrors = Errors_fromZod(result.error);

      if (options.update === true || options.update == 'errors') {
        //console.log('🚀 ~ file: index.ts:1020 ~ newErrors:', newErrors);

        // Set errors for other (tainted) fields, that may have been changed
        const taintedFields = get(tainted);
        const currentErrors = Errors_get();
        let updated = false;

        traversePaths(newErrors, (pathData) => {
          if (!Array.isArray(pathData.value)) return;
          if (isPathTainted(pathData.path, taintedFields)) {
            setPaths(currentErrors, [pathData.path], pathData.value);
            updated = true;
          }
          return 'skip';
        });

        if (updated) Errors_set(currentErrors);
      }

      // Finally, set errors for the specific field
      // it will be set to undefined if no errors, so the tainted+error check
      // in oninput can determine if errors should be displayed or not.
      const current = traversePath(
        newErrors,
        path as FieldPath<typeof newErrors>
      );

      return Errors_update(options.errors ?? current?.value);
    } else {
      // We validated the whole data structure, so clear all errors on success
      // but also set the current path to undefined, so it will be used in the tainted+error
      // check in oninput.
      Errors_clear(path);
      return undefined;
    }
  } else {
    // SuperForms validator

    const validator = traversePath(
      validators as Validators<UnwrapEffects<T>>,
      Context.validationPath as FieldPath<typeof validators>
    );

    if (!validator) {
      // Path didn't exist
      throw new SuperFormError('No Superforms validator found: ' + path);
    } else if (validator.value === undefined) {
      // No validator, use default
      return defaultValidate();
    } else {
      const result = validator.value(Context.value);
      return Errors_update(result ? options.errors ?? result : result);
    }
  }
}

/**
 * Custom use:enhance version. Flash message support, friendly error messages, for usage with initializeForm.
 * @param formEl Form element from the use:formEnhance default parameter.
 */
function formEnhance<T extends AnyZodObject, M>(
  formEl: HTMLFormElement,
  submitting: Writable<boolean>,
  delayed: Writable<boolean>,
  timeout: Writable<boolean>,
  errs: Writable<unknown>,
  Data_update: FormUpdate,
  options: FormOptions<T, M>,
  data: Writable<z.infer<T>>,
  message: Writable<M | undefined>,
  enableTaintedForm: () => void,
  formEvents: SuperFormEventList<T, M>,
  id: Readable<string | undefined>,
  meta: Readable<Entity<T>['meta'] | undefined>,
  constraints: Readable<Entity<T>['constraints']>,
  tainted: Writable<TaintedFields<T> | undefined>,
  lastChanges: Writable<string[][]>
) {
  // Now we know that we are upgraded, so we can enable the tainted form option.
  enableTaintedForm();

  // Using this type in the function argument causes a type recursion error.
  const errors = errs as SuperForm<T, M>['errors'];

  function validateChange(change: string[]) {
    validateField(
      change,
      options.validators,
      options.defaultValidator,
      data,
      errors,
      tainted
    );
  }

  // Add blur event, to check tainted
  async function checkBlur(e: Event) {
    if (
      options.validationMethod == 'oninput' ||
      options.validationMethod == 'submit-only'
    ) {
      return;
    }

    // Select bindings have some timing issue, need to wait
    if (e.target instanceof HTMLSelectElement) {
      await new Promise((r) => setTimeout(r, 0));
    }

    for (const change of get(lastChanges)) {
      //console.log('🚀 ~ file: index.ts:905 ~ BLUR:', change);
      validateChange(change);
    }
    // Clear last changes after blur (not after input)
    lastChanges.set([]);
  }
  formEl.addEventListener('focusout', checkBlur);

  // Add input event, to check tainted
  async function checkInput(e: Event) {
    if (
      options.validationMethod == 'onblur' ||
      options.validationMethod == 'submit-only'
    ) {
      return;
    }

    // Select bindings have some timing issue, need to wait
    if (e.target instanceof HTMLSelectElement) {
      await new Promise((r) => setTimeout(r, 0));
    }

    const errorContent = get(errors);
    const taintedContent = get(tainted);

    for (const change of get(lastChanges)) {
      let shouldValidate = options.validationMethod === 'oninput';

      if (!shouldValidate) {
        const isTainted =
          taintedContent &&
          pathExists(taintedContent, change, (value) => value === true);

        const errorNode = errorContent
          ? pathExists(errorContent, change)
          : undefined;

        // Need a special check here, since if the error has never existed,
        // there won't be a key for the error. But if it existed and was cleared,
        // the key exists with the value undefined.
        const hasError = errorNode && errorNode.key in errorNode.parent;

        shouldValidate = !!isTainted && !!hasError;
      }

      if (shouldValidate) {
        //console.log('🚀 ~ file: index.ts:920 ~ INPUT with error:', change);
        validateChange(change);
      }
    }
  }
  formEl.addEventListener('input', checkInput);

  const ErrorTextEvents = new Set<HTMLFormElement>();

  function ErrorTextEvents_selectText(e: Event) {
    const target = e.target as HTMLInputElement;
    if (options.selectErrorText) target.select();
  }

  function ErrorTextEvents_addErrorTextListeners(formEl: HTMLFormElement) {
    formEl.querySelectorAll('input').forEach((el) => {
      el.addEventListener('invalid', ErrorTextEvents_selectText);
    });
  }

  function ErrorTextEvents_removeErrorTextListeners(
    formEl: HTMLFormElement
  ) {
    formEl
      .querySelectorAll('input')
      .forEach((el) =>
        el.removeEventListener('invalid', ErrorTextEvents_selectText)
      );
  }

  onDestroy(() => {
    ErrorTextEvents.forEach((formEl) =>
      ErrorTextEvents_removeErrorTextListeners(formEl)
    );
    ErrorTextEvents.clear();
    formEl.removeEventListener('focusout', checkBlur);
    formEl.removeEventListener('input', checkInput);
  });

  type ValidationResponse<
    Success extends Record<string, unknown> | undefined = Record<
      string,
      // eslint-disable-next-line @typescript-eslint/no-explicit-any
      any
    >,
    // eslint-disable-next-line @typescript-eslint/no-explicit-any
    Invalid extends Record<string, unknown> | undefined = Record<string, any>
  > = { result: ActionResult<Success, Invalid> };

  /**
   * @DCI-context
   */
  function Form(formEl: HTMLFormElement) {
    function rebind() {
      if (options.selectErrorText) {
        const form = Form_element();
        if (form && formEl !== form) {
          ErrorTextEvents_removeErrorTextListeners(form);
          ErrorTextEvents.delete(form);
        }
        if (!ErrorTextEvents.has(formEl)) {
          ErrorTextEvents_addErrorTextListeners(formEl);
          ErrorTextEvents.add(formEl);
        }
      }

      Form = formEl;
    }

    let Form: {
      querySelectorAll: (selector: string) => NodeListOf<HTMLElement>;
      querySelector: (selector: string) => HTMLElement;
      dataset: DOMStringMap;
    };

    function Form_element() {
      return Form as HTMLFormElement;
    }

    function Form_shouldAutoFocus(userAgent: string) {
      if (typeof options.autoFocusOnError === 'boolean')
        return options.autoFocusOnError;
      else return !/iPhone|iPad|iPod|Android/i.test(userAgent);
    }

    const Form_scrollToFirstError = async () => {
      if (options.scrollToError == 'off') return;

      const selector = options.errorSelector;
      if (!selector) return;

      // Wait for form to update with errors
      await tick();

      // Scroll to first form message, if not visible
      let el: HTMLElement | null;
      el = Form.querySelector(selector) as HTMLElement | null;
      if (!el) return;
      // Find underlying element if it is a FormGroup element
      el = el.querySelector(selector) ?? el;

      const nav = options.stickyNavbar
        ? (document.querySelector(options.stickyNavbar) as HTMLElement)
        : null;

      if (!isElementInViewport(el, nav?.offsetHeight ?? 0)) {
        scrollToAndCenter(el, undefined, options.scrollToError);
      }

      // Don't focus on the element if on mobile, it will open the keyboard
      // and probably hide the error message.
      if (!Form_shouldAutoFocus(navigator.userAgent)) return;

      let focusEl;
      focusEl = el;

      if (
        !['INPUT', 'SELECT', 'BUTTON', 'TEXTAREA'].includes(focusEl.tagName)
      ) {
        focusEl = focusEl.querySelector<HTMLElement>(
          'input:not([type="hidden"]):not(.flatpickr-input), select, textarea'
        );
      }

      if (focusEl) {
        try {
          focusEl.focus({ preventScroll: true });
          if (options.selectErrorText && focusEl.tagName == 'INPUT') {
            (focusEl as HTMLInputElement).select();
          }
        } catch (err) {
          // Some hidden inputs like from flatpickr cannot be focused.
        }
      }
    };

    rebind();

    {
      let state: FetchStatus = FetchStatus.Idle;
      let delayedTimeout: number, timeoutTimeout: number;

      const setState = (s: typeof state) => {
        state = s;
        submitting.set(state >= FetchStatus.Submitting);
        delayed.set(state >= FetchStatus.Delayed);
        timeout.set(state >= FetchStatus.Timeout);
      };

      return {
        submitting: () => {
          rebind();
          setState(
            state != FetchStatus.Delayed
              ? FetchStatus.Submitting
              : FetchStatus.Delayed
          );

          // https://www.nngroup.com/articles/response-times-3-important-limits/
          if (delayedTimeout) clearTimeout(delayedTimeout);
          if (timeoutTimeout) clearTimeout(timeoutTimeout);

          delayedTimeout = window.setTimeout(() => {
            if (state == FetchStatus.Submitting)
              setState(FetchStatus.Delayed);
          }, options.delayMs);

          timeoutTimeout = window.setTimeout(() => {
            if (state == FetchStatus.Delayed) setState(FetchStatus.Timeout);
          }, options.timeoutMs);
        },

        completed: (cancelled: boolean) => {
          if (delayedTimeout) clearTimeout(delayedTimeout);
          if (timeoutTimeout) clearTimeout(timeoutTimeout);
          delayedTimeout = timeoutTimeout = 0;

          setState(FetchStatus.Idle);
          if (!cancelled) setTimeout(Form_scrollToFirstError);
        },

        scrollToFirstError: () => setTimeout(Form_scrollToFirstError),

        isSubmitting: () =>
          state === FetchStatus.Submitting || state === FetchStatus.Delayed
      };
    }
  }

  const htmlForm = Form(formEl);
  let currentRequest: AbortController | null;

  return enhance(formEl, async (submit) => {
    let cancelled = false;
    function cancel() {
      cancelled = true;
      return submit.cancel();
    }

    if (htmlForm.isSubmitting() && options.multipleSubmits == 'prevent') {
      cancel();
    } else {
      if (htmlForm.isSubmitting() && options.multipleSubmits == 'abort') {
        if (currentRequest) currentRequest.abort();
      }
      currentRequest = submit.controller;

      const data = { ...submit, cancel };

      for (const event of formEvents.onSubmit) {
        await event(data);
      }
    }

    if (cancelled) {
      if (options.flashMessage) cancelFlash(options);
    } else {
      // Client validation
      if (options.validators) {
        const checkData = get(data);
        let valid: boolean;
        let clientErrors: ValidationErrors<T> = {};

        if ('safeParseAsync' in options.validators) {
          // Zod validator
          const validator = options.validators as AnyZodObject;
          const result = await validator.safeParseAsync(checkData);

          valid = result.success;

          if (!result.success) {
            // eslint-disable-next-line @typescript-eslint/no-explicit-any
            clientErrors = mapErrors<T>(result.error.format()) as any;
          }
        } else {
          // SuperForms validator

          valid = true;

          const validator = options.validators as Validators<T>;
          const newErrors: {
            path: string[];
            errors: string[] | undefined;
          }[] = [];

          await traversePathsAsync(checkData, async ({ value, path }) => {
            // Filter out array indices, the validator structure doesn't contain these.
            const validationPath = path.filter((p) => isNaN(parseInt(p)));
            const maybeValidator = traversePath(
              validator,
              validationPath as FieldPath<typeof validator>
            );

            if (typeof maybeValidator?.value === 'function') {
              const check = maybeValidator.value as Validator<unknown>;

              if (Array.isArray(value)) {
                for (const key in value) {
                  const errors = await check(value[key]);
                  if (errors) {
                    valid = false;
                    newErrors.push({
                      path: path.concat([key]),
                      errors:
                        typeof errors === 'string'
                          ? [errors]
                          : errors ?? undefined
                    });
                  }
                }
              } else {
                const errors = await check(value);
                if (errors) {
                  valid = false;
                  newErrors.push({
                    path,
                    errors:
                      typeof errors === 'string'
                        ? [errors]
                        : errors ?? undefined
                  });
                }
              }
            }
          });

          for (const { path, errors } of newErrors) {
            const errorPath = traversePath(
              clientErrors,
              path as FieldPath<typeof clientErrors>,
              ({ parent, key, value }) => {
                if (value === undefined) parent[key] = {};
                return parent[key];
              }
            );

            if (errorPath) {
              const { parent, key } = errorPath;
              parent[key] = errors;
            }
          }
        }

        if (!valid) {
          cancel();

          const validationResult: Validation<T> = {
            valid,
            errors: clientErrors,
            data: checkData,
            empty: false,
            constraints: get(constraints),
            message: undefined,
            id: get(id),
            meta: get(meta)
          };

          const result = {
            type: 'failure' as const,
            status:
              (typeof options.SPA === 'boolean'
                ? undefined
                : options.SPA?.failStatus) ?? 400,
            data: { form: validationResult }
          };

          setTimeout(() => validationResponse({ result }), 0);
        }
      }

      if (!cancelled) {
        switch (options.clearOnSubmit) {
          case 'errors-and-message':
            errors.clear();
            message.set(undefined);
            break;

          case 'errors':
            errors.clear();
            break;

          case 'message':
            message.set(undefined);
            break;
        }

        if (
          options.flashMessage &&
          (options.clearOnSubmit == 'errors-and-message' ||
            options.clearOnSubmit == 'message') &&
          shouldSyncFlash(options)
        ) {
          options.flashMessage.module.getFlash(page).set(undefined);
        }

        htmlForm.submitting();

        if (options.SPA) {
          cancel();

          const validationResult: Validation<T> = {
            valid: true,
            errors: {},
            data: get(data),
            empty: false,
            constraints: get(constraints),
            message: undefined,
            id: get(id),
            meta: get(meta)
          };

          const result = {
            type: 'success' as const,
            status: 200,
            data: { form: validationResult }
          };

          setTimeout(() => validationResponse({ result }), 0);
        } else if (options.dataType === 'json') {
          const postData = get(data);
          const chunks = chunkSubstr(
            stringify(postData),
            options.jsonChunkSize ?? 500000
          );

          for (const chunk of chunks) {
            submit.data.append('__superform_json', chunk);
          }

          // Clear post data to reduce transfer size,
          // since $form should be serialized and sent as json.
          Object.keys(postData).forEach((key) => {
            // Files should be kept though, even if same key.
            if (typeof submit.data.get(key) === 'string') {
              submit.data.delete(key);
            }
          });
        }
      }
    }

    // Thanks to https://stackoverflow.com/a/29202760/70894
    function chunkSubstr(str: string, size: number) {
      const numChunks = Math.ceil(str.length / size);
      const chunks = new Array(numChunks);

      for (let i = 0, o = 0; i < numChunks; ++i, o += size) {
        chunks[i] = str.substring(o, o + size);
      }

      return chunks;
    }

    async function validationResponse(event: ValidationResponse) {
      const result = event.result;

      currentRequest = null;
      let cancelled = false;

      const data = {
        result,
        formEl,
        cancel: () => (cancelled = true)
      };

      for (const event of formEvents.onResult) {
        await event(data);
      }

      if (!cancelled) {
        if (result.type !== 'error') {
          if (result.type === 'success' && options.invalidateAll) {
            await invalidateAll();
          }

          if (options.applyAction) {
            // This will trigger the page subscription in superForm,
            // which will in turn call Data_update.
            await applyAction(result);
          } else {
            // Call Data_update directly to trigger events
            await Data_update(result);
          }
        } else {
          // Error result
          if (options.applyAction) {
            if (options.onError == 'apply') {
              await applyAction(result);
            } else {
              // Transform to failure, to avoid data loss
              await applyAction({
                type: 'failure',
                status: Math.floor(result.status || 500)
              });
            }
          }

          // Check if the error message should be replaced
          if (options.onError !== 'apply') {
            // TODO: Omit 'apply' and undefined from the type
            // They are already filtered out, but type shouldn't be any.
            const data = { result, message };

            for (const event of formEvents.onError) {
              if (event !== 'apply') await event(data);
            }
          }
        }

        // Set flash message, which should be set in all cases, even
        // if we have redirected (which is the point of the flash message!)
        if (options.flashMessage) {
          if (result.type == 'error' && options.flashMessage.onError) {
            await options.flashMessage.onError({
              result,
              message: options.flashMessage.module.getFlash(page)
            });
          } else if (result.type != 'error') {
            await options.flashMessage.module.updateFlash(page);
          }
        }
      } else {
        // Cancelled
        if (options.flashMessage) cancelFlash(options);
      }

      htmlForm.completed(cancelled);
    }

    return validationResponse;
  });
}<|MERGE_RESOLUTION|>--- conflicted
+++ resolved
@@ -829,7 +829,6 @@
 
     options,
 
-<<<<<<< HEAD
     capture: function () {
       return {
         valid: get(Valid),
@@ -846,22 +845,6 @@
 
     restore: function (snapshot: SuperFormSnapshot<T2, M>) {
       return rebind(snapshot, snapshot.tainted ?? true);
-=======
-    capture: () => ({
-      valid: get(Valid),
-      errors: get(Errors),
-      data: get(Form),
-      empty: get(Empty),
-      constraints: get(Constraints),
-      message: get(Message),
-      id: _formId,
-      meta: get(Meta),
-      tainted: get(Tainted)
-    }),
-
-    restore: (snapshot: SuperFormSnapshot<T2, M>) => {
-      rebind(snapshot, snapshot.tainted ?? true);
->>>>>>> be4152b1
     },
 
     validate: (path, opts) => {
