--- conflicted
+++ resolved
@@ -471,8 +471,6 @@
   });
 });
 
-<<<<<<< HEAD
-=======
 test('Passing an array schema instead of an object', async () => {
   const schema = z
     .object({
@@ -489,7 +487,6 @@
   ).rejects.toThrowError(SuperFormError);
 });
 
->>>>>>> 4e2529ba
 test('Deeply nested objects', async () => {
   const schema = z.object({
     id: z.number().positive(),
@@ -508,11 +505,7 @@
   expect(form.empty).toBeFalsy();
 
   expect(form.errors).toStrictEqual({
-<<<<<<< HEAD
-    user: ['String must contain at least 2 character(s)']
-=======
     user: { name: ['String must contain at least 2 character(s)'] }
->>>>>>> 4e2529ba
   });
   expect(form.data).toStrictEqual({
     id: 123,
@@ -521,8 +514,6 @@
       posts: []
     }
   });
-<<<<<<< HEAD
-=======
 });
 
 const nestedSchema = z.object({
@@ -591,5 +582,33 @@
 
   assert(!form.valid);
   expect(form.errors).toStrictEqual({ id: ['Too high ID'] });
->>>>>>> 4e2529ba
+});
+
+test('Deeply nested objects', async () => {
+  const schema = z.object({
+    id: z.number().positive(),
+    user: z.object({
+      name: z.string().min(2),
+      posts: z.object({ subject: z.string().min(1) }).array()
+    })
+  });
+
+  const data = new FormData();
+  data.set('id', '123');
+
+  const form = await superValidate(data, schema);
+
+  expect(form.valid).toBeFalsy();
+  expect(form.empty).toBeFalsy();
+
+  expect(form.errors).toStrictEqual({
+    user: ['String must contain at least 2 character(s)']
+  });
+  expect(form.data).toStrictEqual({
+    id: 123,
+    user: {
+      name: '',
+      posts: []
+    }
+  });
 });